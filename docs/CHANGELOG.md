# Changelog

<<<<<<< HEAD
### 2.19.4

- `Improvements` - Vertical caret moving with UP or DOWN key [#857](https://github.com/codex-team/editor.js/issues/857).
=======
### 2.22.2

- `Improvement` — Inline Toolbar might be used for any contenteditable element inside Editor.js zone
- `Improvement` *Tunes API* - Tunes now can provide sanitize configuration
- `Fix` *Tunes API* - Tune config now passed to constructor under `config` property
- `Fix` *Types* - Add common type for internal and external Tools configuration
- `Fix` — Block's destroy method is called on block deletion
- `Fix` - Fix jump to the button of editor zone on CBS

### 2.22.1

- `Fix` — I18n for internal Block Tunes [#1661](https://github.com/codex-team/editor.js/issues/1661)

### 2.22.0

- `New` - `onChange` callback now receive Block API object of affected block
- `New` - API method `blocks.update(id, data)` added.

### 2.21.0

- `New` - Blocks now have unique ids [#873](https://github.com/codex-team/editor.js/issues/873)

### 2.20.2

- `Fix` — Append default Tunes if user tunes are provided for Block Tool [#1640](https://github.com/codex-team/editor.js/issues/1640)
- `Fix` - Prevent the leak of codex-tooltip when Editor.js is destroyed [#1475](https://github.com/codex-team/editor.js/issues/1475).
- `Refactoring` - Notifier module now is a util.

### 2.20.1

- `Fix` - Create a new block when clicked at the bottom [#1588](https://github.com/codex-team/editor.js/issues/1588).
- `Fix` — Fix sanitisation problem with Inline Tools [#1631](https://github.com/codex-team/editor.js/issues/1631)
- `Fix` — Fix copy in FireFox [1625](https://github.com/codex-team/editor.js/issues/1625)
- `Refactoring` - The Sanitizer module is util now.
- `Refactoring` - Tooltip module is util now.
- `Refactoring` — Refactoring based on LGTM [#1577](https://github.com/codex-team/editor.js/issues/1577).
- `Refactoring` — Refactoring based on ESLint [#1636](https://github.com/codex-team/editor.js/issues/1636).

### 2.20.0

- `New` — [Block Tunes API](block-tunes.md) added
>>>>>>> 145ece41

### 2.19.3

- `Fix` — Ignore error raised by Shortcut module

### 2.19.2

- `New` - `toolbar.toggleBlockSettings()` API method added [#1442](https://github.com/codex-team/editor.js/issues/1421).
- `Improvements` - A generic type for Tool config added [#1516](https://github.com/codex-team/editor.js/issues/1516)
- `Improvements` - Remove unused `force` option in `Caret.navigateNext()` and `Caret.navigatePrevious()` [#857](https://github.com/codex-team/editor.js/issues/857#issuecomment-770363438).
- `Improvements` - Remove bundles from the repo [#1541](https://github.com/codex-team/editor.js/pull/1541).
- `Improvements` - Document will be scrolled when blocks are selected with `SHIFT+UP` or `SHIFT+DOWN` [#1447](https://github.com/codex-team/editor.js/issues/1447)
- `Improvements` - The caret will be set on editor copy/paste [#1470](https://github.com/codex-team/editor.js/pull/1470)
- `Improvements` - Added generic types to OutputBlockData [#1551](https://github.com/codex-team/editor.js/issues/1551).
- `Fix` - Fix BlockManager.setCurrentBlockByChildNode() with multiple Editor.js instances [#1503](https://github.com/codex-team/editor.js/issues/1503).
- `Fix` - Fix an unstable block cut process [#1489](https://github.com/codex-team/editor.js/issues/1489).
- `Fix` - Type definition of the Sanitizer config: the sanitize function now contains param definition [#1491](https://github.com/codex-team/editor.js/pull/1491).
- `Fix` - Fix unexpected behavior on an empty link pasting [#1348](https://github.com/codex-team/editor.js/issues/1348).
- `Fix` - Fix SanitizerConfig type definition [#1513](https://github.com/codex-team/editor.js/issues/1513)
- `Refactoring` - The Listeners module now is a util.
- `Refactoring` - The Events module now is a util.
- `Fix` - Editor Config now immutable [#1552](https://github.com/codex-team/editor.js/issues/1552).
- `Refactoring` - Shortcuts module is util now.
- `Fix` - Fix bubbling on BlockManagers' listener [#1433](https://github.com/codex-team/editor.js/issues/1433).


### 2.19.1

- `Improvements` - The [Cypress](https://www.cypress.io) was integrated as the end-to-end testing framework
- `Improvements` - Native `typeof`replaced with custom utils methods
- `Improvements` - Bind shortcuts listeners on the editor wrapper instead of document [#1391](https://github.com/codex-team/editor.js/issues/1391)
- `Fix` - The problem with destroy() method [#1380](https://github.com/codex-team/editor.js/issues/1380).
- `Fix` - add getter keyword to `block.mergeable` method [#1415](https://github.com/codex-team/editor.js/issues/1415).
- `Fix` — Fix problem with entering to Editor.js by Tab key [#1393](https://github.com/codex-team/editor.js/issues/1393)
- `Fix` - Sanitize pasted block data [#1396](https://github.com/codex-team/editor.js/issues/1396).
- `Fix` - Unnecessary block creation after arrow navigation at last non-default block[#1414](https://github.com/codex-team/editor.js/issues/1414)

### 2.19

- `New` - Read-only mode 🥳 [#837](https://github.com/codex-team/editor.js/issues/837)
- `New` - RTL mode added [#670](https://github.com/codex-team/editor.js/issues/670)
- `New` - Allows users to provide common `inlineToolbar` property which will be used for all tools whose `inlineToolbar` property is set to `true`. It can be overridden by the tool's own `inlineToolbar` property. Also, inline tools will be ordered according to the order of the inline tools in array provided in the `inlineToolbar` property. [#1056](https://github.com/codex-team/editor.js/issues/1056)
- `New` - Tool's `reset` static method added to the API to clean up any data added by Tool on initialization
- `Improvements` - The `initialBlock` property of Editor config is deprecated. Use the `defaultBlock` instead. [#993](https://github.com/codex-team/editor.js/issues/993)
- `Improvements` - BlockAPI `call()` method now returns the result of calling method, thus allowing it to expose arbitrary data as needed [#1205](https://github.com/codex-team/editor.js/pull/1205)
- `Improvements` - Unuseful log about missed i18n section has been removed  [#1269](https://github.com/codex-team/editor.js/issues/1269)
- `Improvements` - Allowed to set `false` as `toolbox` config in order to hide Toolbox button [#1221](https://github.com/codex-team/editor.js/issues/1221)
- `Fix` — Fix problem with types usage [#1183](https://github.com/codex-team/editor.js/issues/1183)
- `Fix` - Fixed issue with Spam clicking the "Click to tune" button duplicates the icons on FireFox. [#1273](https://github.com/codex-team/editor.js/issues/1273)
- `Fix` - Fixed issue with `editor.blocks.delete(index)` method which throws an error when Editor.js is not focused, even after providing a valid index. [#1182](https://github.com/codex-team/editor.js/issues/1182)
- `Fix` - Fixed the issue of toolbar not disappearing on entering input in Chinese, Hindi and some other languages. [#1196](https://github.com/codex-team/editor.js/issues/1196)
- `Fix` - Do not stop events propagation if not needed (essential for React synthetic events) [#1051](https://github.com/codex-team/editor.js/issues/1051) [#946](https://github.com/codex-team/editor.js/issues/946)
- `Fix` - Tool's `destroy` method is not invoked when `editor.destroy()` is called. [#1047](https://github.com/codex-team/editor.js/issues/1047)
- `Fix` - Fixed issue with enter key in inputs and textareas [#920](https://github.com/codex-team/editor.js/issues/920)
- `Fix` - blocks.getBlockByIndex() API method now returns void for indexes out of range [#1270](https://github.com/codex-team/editor.js/issues/1270)
- `Fix` - Fixed the `Tab` key behavior when the caret is not set inside contenteditable element, but the block is selected [#1302](https://github.com/codex-team/editor.js/issues/1302).
- `Fix` - Fixed the `onChange` callback issue. This method didn't be called for native inputs before some contentedtable element changed [#843](https://github.com/codex-team/editor.js/issues/843)
- `Fix` - Fixed the `onChange` callback issue. This method didn't be called after the callback throws an exception [#1339](https://github.com/codex-team/editor.js/issues/1339)
- `Fix` - The internal `shortcut` getter of Tools classes will work now.
- `Deprecated` — The Inline Tool `clear()` method is deprecated because the new instance of Inline Tools will be created on every showing of the Inline Toolbar

### 2.18

- `New` *I18n API* — Ability to provide internalization for Editor.js core and tools. [#751](https://github.com/codex-team/editor.js/issues/751)
- `New` — Block API that allows you to access certain Block properties and methods
- `Improvements` - TSLint (deprecated) replaced with ESLint, old config changed to [CodeX ESLint Config](https://github.com/codex-team/eslint-config).
- `Improvements` - Fix many code-style issues, add missed annotations.
- `Improvements` - Adjusted GitHub action for ESLint.
- `Improvements` - Blocks API: if `blocks.delete` method is called, but no Block is selected, show warning instead of throwing an error [#1102](https://github.com/codex-team/editor.js/issues/1102)
- `Improvements` - Blocks API: allow deletion of blocks by specifying block index via `blocks.delete(index)`.
- `Improvements` - UX: Navigate next Block from the last non-initial one creates new initial Block now [#1103](https://github.com/codex-team/editor.js/issues/1103)
- `Improvements` - Improve performance of DOM traversing at the `isEmpty()` method [#1095](https://github.com/codex-team/editor.js/issues/1095)
- `Improvements` - CODE OF CONDUCT added
- `Improvements` - Disabled useCapture flag for a block keydown handling. That will allow plugins to override keydown and stop event propagation, for example, to make own Tab behavior.
- `Improvements` - All modules now might have `destroy` method called on Editor.js destroy
- `Improvements` - Block settings can contain text inputs, focus will be restored after settings closed [#1090](https://github.com/codex-team/editor.js/issues/1090)
- `Fix` - Editor's styles won't be appended to the `<head>` when another instance have already do that [#1079](https://github.com/codex-team/editor.js/issues/1079)
- `Fix` - Fixed wrong toolbar icon centering in Firefox [#1120](https://github.com/codex-team/editor.js/pull/1120)
- `Fix` - Toolbox: Tool's order in Toolbox now saved in accordance with `tools` object keys order [#1073](https://github.com/codex-team/editor.js/issues/1073)
- `Fix` - Setting `autofocus` config property to `true` cause adding `.ce-block--focused` for the autofocused block  [#1073](https://github.com/codex-team/editor.js/issues/1124)
- `Fix` - Public getter `shortcut` now works for Inline Tools [#1132](https://github.com/codex-team/editor.js/issues/1132)
- `Fix` - `CMD+A` handler removed after Editor.js destroy [#1133](https://github.com/codex-team/editor.js/issues/1133)

>  *Breaking changes* `blocks.getBlockByIndex` method now returns BlockAPI object. To access old value, use BlockAPI.holder property

### 2.17

- `Improvements` - Editor's [onchange callback](https://editorjs.io/configuration#editor-modifications-callback) now accepts an API as a parameter
- `Fix` - Some mistakes are fixed in [installation.md](installation.md)
- `Fix` - Fixed multiple paste callback triggering in a case when several editors are instantiated [#1011](https://github.com/codex-team/editor.js/issues/1011)
- `Fix` - Fixed inline toolbar flipper activation on closing conversion toolbar [#995](https://github.com/codex-team/editor.js/issues/995)
- `Improvements` - New window tab is opened by clicking on anchor with ctrl [#1057](https://github.com/codex-team/editor.js/issues/1057)
- `Fix` - Fix block-tune buttons alignment in some CSS-resetors that forces `box-sizing: border-box` rule [#1003](https://github.com/codex-team/editor.js/issues/1003)
- `Improvements` - New style of a Block Settings button. Focused block background removed.
- `New` — Add in-house copy-paste support through `application/x-editor-js` mime-type
- `New` Block [lifecycle hook](tools.md#block-lifecycle-hooks) `moved`
- `Deprecated` — [`blocks.swap(fromIndex, toIndex)`](api.md) method is deprecated. Use `blocks.move(toIndex, fromIndex)` instead.
- `Fix` — Improve plain text paste [#1012](https://github.com/codex-team/editor.js/issues/1012)
- `Fix` — Fix multiline paste [#1015](https://github.com/codex-team/editor.js/issues/1015)


### 2.16.1

- `Fix` — Fix Firefox bug with incorrect height and cursor position of empty content editable elements [#947](https://github.com/codex-team/editor.js/issues/947) [#876](https://github.com/codex-team/editor.js/issues/876) [#608](https://github.com/codex-team/editor.js/issues/608) [#876](https://github.com/codex-team/editor.js/issues/876)
- `Fix` — Set initial hidden Inline Toolbar position [#979](https://github.com/codex-team/editor.js/issues/979)
- `Fix` — Fix issue with CodeX.Toolips TypeScript definitions [#978](https://github.com/codex-team/editor.js/issues/978)
- `Fix` — Fix some issues with Inline and Tunes toolbars.
- `Fix` - Fix `minHeight` option with zero-value issue [#724](https://github.com/codex-team/editor.js/issues/724)
- `Improvements` — Disable Conversion Toolbar if there are no Tools to convert [#984](https://github.com/codex-team/editor.js/issues/984)

### 2.16

- `Improvements` — Inline Toolbar design improved
- `Improvements` — Conversion Toolbar now included in the Inline Toolbar [#853](https://github.com/codex-team/editor.js/issues/853)
- `Improvements` — All buttons now have beautiful Tooltips provided by [CodeX Tooltips](https://github.com/codex-team/codex.tooltips)
- `New` — new Tooltips API for displaying tooltips near your custom elements
- `New` *API* — Block [lifecycle hooks](tools.md#block-lifecycle-hooks)
- `New` *Inline Tools API* — Ability to specify Tool's title via `title` static getter.
- `Fix` — On selection from end to start backspace is working as expected now [#869](https://github.com/codex-team/editor.js/issues/869)
- `Fix` — Fix flipper with empty dom iterator [#926](https://github.com/codex-team/editor.js/issues/926)
- `Fix` — Normalize node before walking through children at `isEmpty` method [#943](https://github.com/codex-team/editor.js/issues/943)
- `Fix` — Fixed Grammarly conflict [#779](https://github.com/codex-team/editor.js/issues/779)
- `Improvements` — Module Listeners now correctly removes events with options [#904](https://github.com/codex-team/editor.js/pull/904)
- `Improvements` — Styles API: `.cdx-block` default vertical margins decreased from 0.7 to 0.4 ems.
- `Fix` — Fixed `getRangeCount` call if range count is 0 [#938](https://github.com/codex-team/editor.js/issues/938)
- `New` — Log levels now available to suppress Editor.js console messages [#962](https://github.com/codex-team/editor.js/issues/962)
- `Fix` — Fixed wrong navigation on block deletion

### 2.15.1

- `Refactoring` — Constants of tools settings separated by internal and external to correspond API
- `Refactoring` — Created universal Flipper class that responses for navigation by keyboard inside of any Toolbars
- `Fix` — First CMD+A on block with now uses default behaviour. Fixed problem with second CMD+A after selection clearing [#827](https://github.com/codex-team/editor.js/issues/827)
- `Improvements` — Style of inline selection and selected blocks improved
- `Fix` - Fixed problem when property 'observer' in modificationObserver is not defined

### 2.15

- `New` — New [`blocks.insert()`](api.md) API method [#715](https://github.com/codex-team/editor.js/issues/715).
- `New` *Conversion Toolbar* — Ability to convert one block to another [#704](https://github.com/codex-team/editor.js/issues/704)
- `New` *Cross-block selection* — Ability to select multiple blocks by mouse and with SHIFT+ARROWS [#703](https://github.com/codex-team/editor.js/issues/703)
- `Deprecated` — [`blocks.insertNewBlock()`](api.md) method is deprecated. Use `blocks.insert()` instead.
- `Improvements` — Inline Toolbar now works on mobile devices [#706](https://github.com/codex-team/editor.js/issues/706)
- `Improvements` — Toolbar looks better on mobile devices [#706](https://github.com/codex-team/editor.js/issues/706)
- `Improvements` — Now `pasteConfig` can return `false` to disable paste handling on your Tool [#801](https://github.com/codex-team/editor.js/issues/801)
- `Fix` — EditorConfig's `onChange` callback now fires when native inputs\` content has been changed [#794](https://github.com/codex-team/editor.js/issues/794)
- `Fix` — Resolve bug with deleting leading new lines [#726](https://github.com/codex-team/editor.js/issues/726)
- `Fix` — Fix inline link Tool to support different link types like `mailto` and `tel` [#809](https://github.com/codex-team/editor.js/issues/809)
- `Fix` — Added `typeof` util method to check exact object type [#805](https://github.com/codex-team/editor.js/issues/805)
- `Fix` — Remove internal `enableLineBreaks` option from external Tool settings type description [#825](https://github.com/codex-team/editor.js/pull/825)

### 2.14

- `Fix` *Config* — User config now has higher priority than internal settings [#771](https://github.com/codex-team/editor.js/issues/771)
- `New` — Ability to work with Block Actions and Inline Toolbar from the keyboard by Tab. [#705](https://github.com/codex-team/editor.js/issues/705)
- `Fix` — Fix error thrown by click on the empty editor after `blocks.clear()` method calling [#761](https://github.com/codex-team/editor.js/issues/761)
- `Fix` — Fix placeholder property appearance. Now you can assign it via `placeholder` property of EditorConfig. [#714](https://github.com/codex-team/editor.js/issues/714)
- `Fix` — Add API shorthands to TS types [#788](https://github.com/codex-team/editor.js/issues/788)

### 2.13

- `Improvements` *BlockSelection* — Block Selection allows to select single editable element via CMD+A
- `New` *API* — Added [API methods](api.md) to open and close inline toolbar [#665](https://github.com/codex-team/editor.js/issues/665)
- `New` *Config* - Added new property in EditorConfig `holder`, use this property for append Editor instead `holderId`. `holder` property now support reference on dom element. [#696](https://github.com/codex-team/editor.js/issues/696)
- `Deprecated` *Config* - `holderId` property now is deprecated and will removed in next major release. Use `holder` instead.
- `Fix` *Types* — Fixed error with `codex-notifier` package [#713](https://github.com/codex-team/editor.js/issues/713)
- `Improvements` — Close inline toolbar after creating a new link.
- `New` *Config* — Option `minHeight` for customizing Editor's bottom zone height added.

### 2.12.4

- `Improvements` — CodeX.Shortcuts version updated to the v1.1 [#684](https://github.com/codex-team/editor.js/issues/684)
- `Fix` — Do not start multi-block selection on Toolbox and Inline Toolbar [#646](https://github.com/codex-team/editor.js/issues/646)
- `Fix` — Minor fixes of caret behaviour [#663](https://github.com/codex-team/editor.js/issues/663)
- `Fix` — Fix inline-link icon position in Firefox [#674](https://github.com/codex-team/editor.js/issues/674)

### 2.12.3

- `Fix` — Make Toolbox tooltip position font-size independent

### 2.12.2

- New *Inline Tools* — pass tool settings from configuration to Tool constructor

### 2.12.1

- `Fix` — Fix processing `color-mod` function in styles

### 2.12.0

- `New` *API* - new `blocks` API method `renderFromHTML`

### 2.11.11

- `New` — Add ability to pass configuration for internal Tools

### 2.11.10

- `Fix` - Fix editor view on mobile devices

### 2.11.9

- `Fix` - Fix inline toolbar buttons margin. Update dependencies list. Update tools for example page.

### 2.11.8

- `Fix` — Block tunes margins now better works with more than 3 buttons

### 2.11.7

- `Fix` *Paste* — Fix pasting into non-initial Blocks

### 2.11.6

- `Fix` *Paste* — Polyfill for Microsoft Edge

### 2.11.5

- `Fix` *RectangeSelection* — Redesign of the scrolling zones

### 2.11.4

- `Fix` - Clear focus when click is outside the Editor instance

### 2.11.3

- `Fix` — Fix CMD+A Selection on multiple Editor instances

### 2.11.2

- `Improvements` — Docs updated and common enhancements

### 2.11.1

- `Fix` *RectangeSelection* — Selection is available only for the main mouse button

### 2.11.0

- `New` — Add API methods shorthands

### 2.10.0

- `New` — Rename from CodeX Editor to Editor.js

### 2.9.5

- `New` — Toolbox now have beautiful helpers with Tool names and shortcuts

### 2.9.4

- `Improvements` — Prevent navigating back on Firefox when Block is removing by backspace

### 2.9.3

- `Fix` — Handle paste only on initial Block

### 2.9.2

- `New` — Blocks selected with Rectangle Selection can be also removed, copied or cut

### 2.9.1

- `Improvements` — Migrate from `postcss-cssnext` to `postcss-preset-env` and disable `postcss-custom-properties` which conflicts with `postcss-preset-env`

### 2.9.0

- `New` *RectangeSelection* — Ability to select Block or several Blocks with mouse

### 2.8.1

- `Fix` *Caret* — Fix "History back" call on backspace in Firefox

### 2.8.0

- `Imporvements` *API* — Added [API methods](api.md#caretapi) to manage caret position

### 2.7.32

- `Improvements` *Types* — TypeScript types sre updated

### 2.7.31

- `Fix` — Caret now goes through <input> elements without `type` attribute

### 2.7.30

- `Fix` — Fixed selection behavior when text has modifiers form Inline Toolbar

### 2.7.29

- `Fix` — cmd+x works only for custom selection now

### 2.7.28

- `New` [Tools Validation](https://github.com/codex-team/editor.js/blob/master/docs/tools.md#validate-optional) is added.

### 2.2.27

- `New` *Mobile view* — Editor now adopted for mobile devices
- `New` *Narrow mode* — Editor now adopted for narrow containers

### 2.2.26

- `Improvements` *Caret* — Improvements of the caret behaviour: arrows, backspace and enter keys better handling.

### 2.2.25

- `New` *Autofocus* — Now you can set focus at Editor after page has been loaded

### 2.2.24

- `Improvements` *Paste* handling — minor paste handling improvements

### 2.2.23

- `New` *Shortcuts* — copy and cut Blocks selected by CMD+A

### 2.2—2.7

- `New` *Sanitize API* — [Sanitize Config](https://github.com/codex-team/editor.js/blob/master/docs/tools.md#automatic-sanitize) of `Block Tools` now automatically extends by tags of `Inline Tools` that is enabled by current Tool by `inlineToolbar` option. You don't need more to specify `a, b, mark, code` manually. This feature will be added to fields that supports inline markup.
- `New` *Block Selection* — Ability to select Block by `CMD+A`, and the whole Editor by double `CMD+A`. After that, you can copy (`CMD+C`), remove (`Backspace`) or clear (`Enter`) selected Blocks.
- `New` *[Styles API](https://github.com/codex-team/editor.js/blob/master/types/api/styles.d.ts)* — Added `button` class for stylization of any buttons provided by Tools with one unified style.
- `New` *[Notifier API](https://github.com/codex-team/editor.js/blob/master/docs/api.md#notifierapi)* — methods for showing user notifications: on success, errors, warnings, etc.
- `New` *Block Tool* — [Table](http://github.com/editor-js/table) constructor 💪
- `New` If one of the Tools is unavailable on Editor initialization, its Blocks will be rendered with *Dummy Block*, describing that user can not edit content of this Block. Dummy Blocks can be moved, removed and saved as normal Blocks. So saved data won't be lost if one of the Tools is failed
- `New` [Public TS-types](https://github.com/codex-team/editor.js/tree/master/types) are presented.
- `Changes` *Tools API*  — options `irreplaceable` and `contentless` was removed.
- `Changes` *Tools API* — [Paste API](https://github.com/codex-team/editor.js/blob/master/docs/tools.md#paste-handling): tags, patterns and mime-types now should be specified by Tool's `pasteConfig` static property. Custom Paste Event should be handled by `onPaste(event)` that should not be static from now.
- `Changes` *Tools API* — options `displayInToolbox ` and `toolboxIcon` was removed. Use [`toolbox`](https://github.com/codex-team/editor.js/blob/master/docs/tools.md#internal-tool-settings) instead, that should return object with `icon` and `title` field, or `false` if Tool should not be placed at the Toolbox. Also, there are a way to override `toolbox {icon, title}` settings provided by Tool with you own settings at the Initial Config.
- `Improvements` — All Projects code now on TypeScript
- `Improvements` — NPM package size decreased from 1300kb to 422kb
- `Improvements` — Bundle size decreased from 438kb to 252kb
- `Improvements` — `Inline Toolbar`: when you add a Link to the selected fragment, Editor will highlight this fragment even when Caret is placed into the URL-input.
- `Improvements` — Block Settings won't be shown near empty Blocks of `initialType` by default. You should click on them instead.
- `Improvements` — `onChange`-callback now will be fired even with children attributes changing.
- `Improvements` — HTMLJanitor package was updated due to found vulnerability
- `Improvements` — Logging improved: now all Editor's logs will be preceded by beautiful label with current Editor version.
- `Improvements` — Internal `isEmpty` checking was improved for Blocks with many children nodes (200 and more)
- `Improvements` — Paste improvements: tags that can be substituted by Tool now will matched even on deep-level of pasted DOM three.
- `Improvements` — There is no more «unavailable» sound on copying Block by `CMD+C` on macOS
- `Improvements` — Dozens of bugfixes and small improvements

See a whole [Changelog](/docs/)

### 2.1-beta changelog

- `New` *Tools API* — support pasted content via drag-n-drop or from the Buffer. See [documentation](https://github.com/codex-team/editor.js/blob/master/docs/tools.md#paste-handling) and [example](https://github.com/editor-js/simple-image/blob/master/src/index.js#L177) at the Simple Image Tool.
- `New` *Tools API* — new `sanitize` getter for Tools for automatic HTML sanitizing of returned data. See [documentation](https://github.com/codex-team/editor.js/blob/master/docs/tools.md#sanitize) and [example](https://github.com/editor-js/paragraph/blob/master/src/index.js#L121) at the Paragraph Tool
- `New` Added `onChange`-callback, fired after any modifications at the Editor. See [documentation](https://github.com/codex-team/editor.js/blob/master/docs/installation.md#features).
- `New` New Inline Tool example — [Marker](https://github.com/editor-js/marker)
- `New` New Inline Tool example — [Code](https://github.com/editor-js/code)
- `New` New [Editor.js PHP](http://github.com/codex-team/codex.editor.backend) — example of server-side implementation with HTML purifying and data validation.
- `Improvements` - Improvements of Toolbar's position calculation.
- `Improvements` — Improved zero-configuration initialization.
- and many little improvements.<|MERGE_RESOLUTION|>--- conflicted
+++ resolved
@@ -1,10 +1,9 @@
 # Changelog
 
-<<<<<<< HEAD
-### 2.19.4
+### 2.23.0
 
 - `Improvements` - Vertical caret moving with UP or DOWN key [#857](https://github.com/codex-team/editor.js/issues/857).
-=======
+
 ### 2.22.2
 
 - `Improvement` — Inline Toolbar might be used for any contenteditable element inside Editor.js zone
@@ -46,7 +45,6 @@
 ### 2.20.0
 
 - `New` — [Block Tunes API](block-tunes.md) added
->>>>>>> 145ece41
 
 ### 2.19.3
 
@@ -71,7 +69,6 @@
 - `Fix` - Editor Config now immutable [#1552](https://github.com/codex-team/editor.js/issues/1552).
 - `Refactoring` - Shortcuts module is util now.
 - `Fix` - Fix bubbling on BlockManagers' listener [#1433](https://github.com/codex-team/editor.js/issues/1433).
-
 
 ### 2.19.1
 
