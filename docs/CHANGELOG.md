# Changelog

### 2.20.2

<<<<<<< HEAD
- `Fix` — Append default Tunes if user tunes are provided for Block Tool [#1640](https://github.com/codex-team/editor.js/issues/1640)
=======
- `Fix` - Prevent the leak of codex-tooltip when Editor.js is destroyed [#1475](https://github.com/codex-team/editor.js/issues/1475).
>>>>>>> 04749ed0

### 2.20.1

- `Fix` - Create a new block when clicked at the bottom [#1588](https://github.com/codex-team/editor.js/issues/1588).
- `Fix` — Fix sanitisation problem with Inline Tools [#1631](https://github.com/codex-team/editor.js/issues/1631)
- `Fix` — Fix copy in FireFox [1625](https://github.com/codex-team/editor.js/issues/1625)
- `Refactoring` - The Sanitizer module is util now.
- `Refactoring` - Tooltip module is util now.
- `Refactoring` — Refactoring based on LGTM [#1577](https://github.com/codex-team/editor.js/issues/1577).
- `Refactoring` — Refactoring based on ESLint [#1636](https://github.com/codex-team/editor.js/issues/1636).

### 2.20.0

- `New` — [Block Tunes API](block-tunes.md) added

### 2.19.3

- `Fix` — Ignore error raised by Shortcut module

### 2.19.2

- `New` - `toolbar.toggleBlockSettings()` API method added [#1442](https://github.com/codex-team/editor.js/issues/1421).
- `Improvements` - A generic type for Tool config added [#1516](https://github.com/codex-team/editor.js/issues/1516)
- `Improvements` - Remove unused `force` option in `Caret.navigateNext()` and `Caret.navigatePrevious()` [#857](https://github.com/codex-team/editor.js/issues/857#issuecomment-770363438).
- `Improvements` - Remove bundles from the repo [#1541](https://github.com/codex-team/editor.js/pull/1541).
- `Improvements` - Document will be scrolled when blocks are selected with `SHIFT+UP` or `SHIFT+DOWN` [#1447](https://github.com/codex-team/editor.js/issues/1447)
- `Improvements` - The caret will be set on editor copy/paste [#1470](https://github.com/codex-team/editor.js/pull/1470)
- `Improvements` - Added generic types to OutputBlockData [#1551](https://github.com/codex-team/editor.js/issues/1551).
- `Fix` - Fix BlockManager.setCurrentBlockByChildNode() with multiple Editor.js instances [#1503](https://github.com/codex-team/editor.js/issues/1503).
- `Fix` - Fix an unstable block cut process [#1489](https://github.com/codex-team/editor.js/issues/1489).
- `Fix` - Type definition of the Sanitizer config: the sanitize function now contains param definition [#1491](https://github.com/codex-team/editor.js/pull/1491).
- `Fix` - Fix unexpected behavior on an empty link pasting [#1348](https://github.com/codex-team/editor.js/issues/1348).
- `Fix` - Fix SanitizerConfig type definition [#1513](https://github.com/codex-team/editor.js/issues/1513)
- `Refactoring` - The Listeners module now is a util.
- `Refactoring` - The Events module now is a util.
- `Fix` - Editor Config now immutable [#1552](https://github.com/codex-team/editor.js/issues/1552).
- `Refactoring` - Shortcuts module is util now.
- `Fix` - Fix bubbling on BlockManagers' listener [#1433](https://github.com/codex-team/editor.js/issues/1433).


### 2.19.1

- `Improvements` - The [Cypress](https://www.cypress.io) was integrated as the end-to-end testing framework
- `Improvements` - Native `typeof`replaced with custom utils methods
- `Improvements` - Bind shortcuts listeners on the editor wrapper instead of document [#1391](https://github.com/codex-team/editor.js/issues/1391)
- `Fix` - The problem with destroy() method [#1380](https://github.com/codex-team/editor.js/issues/1380).
- `Fix` - add getter keyword to `block.mergeable` method [#1415](https://github.com/codex-team/editor.js/issues/1415).
- `Fix` — Fix problem with entering to Editor.js by Tab key [#1393](https://github.com/codex-team/editor.js/issues/1393)
- `Fix` - Sanitize pasted block data [#1396](https://github.com/codex-team/editor.js/issues/1396).
- `Fix` - Unnecessary block creation after arrow navigation at last non-default block[#1414](https://github.com/codex-team/editor.js/issues/1414)

### 2.19

- `New` - Read-only mode 🥳 [#837](https://github.com/codex-team/editor.js/issues/837)
- `New` - RTL mode added [#670](https://github.com/codex-team/editor.js/issues/670)
- `New` - Allows users to provide common `inlineToolbar` property which will be used for all tools whose `inlineToolbar` property is set to `true`. It can be overridden by the tool's own `inlineToolbar` property. Also, inline tools will be ordered according to the order of the inline tools in array provided in the `inlineToolbar` property. [#1056](https://github.com/codex-team/editor.js/issues/1056)
- `New` - Tool's `reset` static method added to the API to clean up any data added by Tool on initialization
- `Improvements` - The `initialBlock` property of Editor config is deprecated. Use the `defaultBlock` instead. [#993](https://github.com/codex-team/editor.js/issues/993)
- `Improvements` - BlockAPI `call()` method now returns the result of calling method, thus allowing it to expose arbitrary data as needed [#1205](https://github.com/codex-team/editor.js/pull/1205)
- `Improvements` - Unuseful log about missed i18n section has been removed  [#1269](https://github.com/codex-team/editor.js/issues/1269)
- `Improvements` - Allowed to set `false` as `toolbox` config in order to hide Toolbox button [#1221](https://github.com/codex-team/editor.js/issues/1221)
- `Fix` — Fix problem with types usage [#1183](https://github.com/codex-team/editor.js/issues/1183)
- `Fix` - Fixed issue with Spam clicking the "Click to tune" button duplicates the icons on FireFox. [#1273](https://github.com/codex-team/editor.js/issues/1273)
- `Fix` - Fixed issue with `editor.blocks.delete(index)` method which throws an error when Editor.js is not focused, even after providing a valid index. [#1182](https://github.com/codex-team/editor.js/issues/1182)
- `Fix` - Fixed the issue of toolbar not disappearing on entering input in Chinese, Hindi and some other languages. [#1196](https://github.com/codex-team/editor.js/issues/1196)
- `Fix` - Do not stop events propagation if not needed (essential for React synthetic events) [#1051](https://github.com/codex-team/editor.js/issues/1051) [#946](https://github.com/codex-team/editor.js/issues/946)
- `Fix` - Tool's `destroy` method is not invoked when `editor.destroy()` is called. [#1047](https://github.com/codex-team/editor.js/issues/1047)
- `Fix` - Fixed issue with enter key in inputs and textareas [#920](https://github.com/codex-team/editor.js/issues/920)
- `Fix` - blocks.getBlockByIndex() API method now returns void for indexes out of range [#1270](https://github.com/codex-team/editor.js/issues/1270)
- `Fix` - Fixed the `Tab` key behavior when the caret is not set inside contenteditable element, but the block is selected [#1302](https://github.com/codex-team/editor.js/issues/1302).
- `Fix` - Fixed the `onChange` callback issue. This method didn't be called for native inputs before some contentedtable element changed [#843](https://github.com/codex-team/editor.js/issues/843)
- `Fix` - Fixed the `onChange` callback issue. This method didn't be called after the callback throws an exception [#1339](https://github.com/codex-team/editor.js/issues/1339)
- `Fix` - The internal `shortcut` getter of Tools classes will work now.
- `Deprecated` — The Inline Tool `clear()` method is deprecated because the new instance of Inline Tools will be created on every showing of the Inline Toolbar

### 2.18

- `New` *I18n API* — Ability to provide internalization for Editor.js core and tools. [#751](https://github.com/codex-team/editor.js/issues/751)
- `New` — Block API that allows you to access certain Block properties and methods
- `Improvements` - TSLint (deprecated) replaced with ESLint, old config changed to [CodeX ESLint Config](https://github.com/codex-team/eslint-config).
- `Improvements` - Fix many code-style issues, add missed annotations.
- `Improvements` - Adjusted GitHub action for ESLint.
- `Improvements` - Blocks API: if `blocks.delete` method is called, but no Block is selected, show warning instead of throwing an error [#1102](https://github.com/codex-team/editor.js/issues/1102)
- `Improvements` - Blocks API: allow deletion of blocks by specifying block index via `blocks.delete(index)`.
- `Improvements` - UX: Navigate next Block from the last non-initial one creates new initial Block now [#1103](https://github.com/codex-team/editor.js/issues/1103)
- `Improvements` - Improve performance of DOM traversing at the `isEmpty()` method [#1095](https://github.com/codex-team/editor.js/issues/1095)
- `Improvements` - CODE OF CONDUCT added
- `Improvements` - Disabled useCapture flag for a block keydown handling. That will allow plugins to override keydown and stop event propagation, for example, to make own Tab behavior.
- `Improvements` - All modules now might have `destroy` method called on Editor.js destroy
- `Improvements` - Block settings can contain text inputs, focus will be restored after settings closed [#1090](https://github.com/codex-team/editor.js/issues/1090)
- `Fix` - Editor's styles won't be appended to the `<head>` when another instance have already do that [#1079](https://github.com/codex-team/editor.js/issues/1079)
- `Fix` - Fixed wrong toolbar icon centering in Firefox [#1120](https://github.com/codex-team/editor.js/pull/1120)
- `Fix` - Toolbox: Tool's order in Toolbox now saved in accordance with `tools` object keys order [#1073](https://github.com/codex-team/editor.js/issues/1073)
- `Fix` - Setting `autofocus` config property to `true` cause adding `.ce-block--focused` for the autofocused block  [#1073](https://github.com/codex-team/editor.js/issues/1124)
- `Fix` - Public getter `shortcut` now works for Inline Tools [#1132](https://github.com/codex-team/editor.js/issues/1132)
- `Fix` - `CMD+A` handler removed after Editor.js destroy [#1133](https://github.com/codex-team/editor.js/issues/1133)

>  *Breaking changes* `blocks.getBlockByIndex` method now returns BlockAPI object. To access old value, use BlockAPI.holder property

### 2.17

- `Improvements` - Editor's [onchange callback](https://editorjs.io/configuration#editor-modifications-callback) now accepts an API as a parameter
- `Fix` - Some mistakes are fixed in [installation.md](installation.md)
- `Fix` - Fixed multiple paste callback triggering in a case when several editors are instantiated [#1011](https://github.com/codex-team/editor.js/issues/1011)
- `Fix` - Fixed inline toolbar flipper activation on closing conversion toolbar [#995](https://github.com/codex-team/editor.js/issues/995)
- `Improvements` - New window tab is opened by clicking on anchor with ctrl [#1057](https://github.com/codex-team/editor.js/issues/1057)
- `Fix` - Fix block-tune buttons alignment in some CSS-resetors that forces `box-sizing: border-box` rule [#1003](https://github.com/codex-team/editor.js/issues/1003)
- `Improvements` - New style of a Block Settings button. Focused block background removed.
- `New` — Add in-house copy-paste support through `application/x-editor-js` mime-type
- `New` Block [lifecycle hook](tools.md#block-lifecycle-hooks) `moved`
- `Deprecated` — [`blocks.swap(fromIndex, toIndex)`](api.md) method is deprecated. Use `blocks.move(toIndex, fromIndex)` instead.
- `Fix` — Improve plain text paste [#1012](https://github.com/codex-team/editor.js/issues/1012)
- `Fix` — Fix multiline paste [#1015](https://github.com/codex-team/editor.js/issues/1015)


### 2.16.1

- `Fix` — Fix Firefox bug with incorrect height and cursor position of empty content editable elements [#947](https://github.com/codex-team/editor.js/issues/947) [#876](https://github.com/codex-team/editor.js/issues/876) [#608](https://github.com/codex-team/editor.js/issues/608) [#876](https://github.com/codex-team/editor.js/issues/876)
- `Fix` — Set initial hidden Inline Toolbar position [#979](https://github.com/codex-team/editor.js/issues/979)
- `Fix` — Fix issue with CodeX.Toolips TypeScript definitions [#978](https://github.com/codex-team/editor.js/issues/978)
- `Fix` — Fix some issues with Inline and Tunes toolbars.
- `Fix` - Fix `minHeight` option with zero-value issue [#724](https://github.com/codex-team/editor.js/issues/724)
- `Improvements` — Disable Conversion Toolbar if there are no Tools to convert [#984](https://github.com/codex-team/editor.js/issues/984)

### 2.16

- `Improvements` — Inline Toolbar design improved
- `Improvements` — Conversion Toolbar now included in the Inline Toolbar [#853](https://github.com/codex-team/editor.js/issues/853)
- `Improvements` — All buttons now have beautiful Tooltips provided by [CodeX Tooltips](https://github.com/codex-team/codex.tooltips)
- `New` — new Tooltips API for displaying tooltips near your custom elements
- `New` *API* — Block [lifecycle hooks](tools.md#block-lifecycle-hooks)
- `New` *Inline Tools API* — Ability to specify Tool's title via `title` static getter.
- `Fix` — On selection from end to start backspace is working as expected now [#869](https://github.com/codex-team/editor.js/issues/869)
- `Fix` — Fix flipper with empty dom iterator [#926](https://github.com/codex-team/editor.js/issues/926)
- `Fix` — Normalize node before walking through children at `isEmpty` method [#943](https://github.com/codex-team/editor.js/issues/943)
- `Fix` — Fixed Grammarly conflict [#779](https://github.com/codex-team/editor.js/issues/779)
- `Improvements` — Module Listeners now correctly removes events with options [#904](https://github.com/codex-team/editor.js/pull/904)
- `Improvements` — Styles API: `.cdx-block` default vertical margins decreased from 0.7 to 0.4 ems.
- `Fix` — Fixed `getRangeCount` call if range count is 0 [#938](https://github.com/codex-team/editor.js/issues/938)
- `New` — Log levels now available to suppress Editor.js console messages [#962](https://github.com/codex-team/editor.js/issues/962)
- `Fix` — Fixed wrong navigation on block deletion

### 2.15.1

- `Refactoring` — Constants of tools settings separated by internal and external to correspond API
- `Refactoring` — Created universal Flipper class that responses for navigation by keyboard inside of any Toolbars
- `Fix` — First CMD+A on block with now uses default behaviour. Fixed problem with second CMD+A after selection clearing [#827](https://github.com/codex-team/editor.js/issues/827)
- `Improvements` — Style of inline selection and selected blocks improved
- `Fix` - Fixed problem when property 'observer' in modificationObserver is not defined

### 2.15

- `New` — New [`blocks.insert()`](api.md) API method [#715](https://github.com/codex-team/editor.js/issues/715).
- `New` *Conversion Toolbar* — Ability to convert one block to another [#704](https://github.com/codex-team/editor.js/issues/704)
- `New` *Cross-block selection* — Ability to select multiple blocks by mouse and with SHIFT+ARROWS [#703](https://github.com/codex-team/editor.js/issues/703)
- `Deprecated` — [`blocks.insertNewBlock()`](api.md) method is deprecated. Use `blocks.insert()` instead.
- `Improvements` — Inline Toolbar now works on mobile devices [#706](https://github.com/codex-team/editor.js/issues/706)
- `Improvements` — Toolbar looks better on mobile devices [#706](https://github.com/codex-team/editor.js/issues/706)
- `Improvements` — Now `pasteConfig` can return `false` to disable paste handling on your Tool [#801](https://github.com/codex-team/editor.js/issues/801)
- `Fix` — EditorConfig's `onChange` callback now fires when native inputs\` content has been changed [#794](https://github.com/codex-team/editor.js/issues/794)
- `Fix` — Resolve bug with deleting leading new lines [#726](https://github.com/codex-team/editor.js/issues/726)
- `Fix` — Fix inline link Tool to support different link types like `mailto` and `tel` [#809](https://github.com/codex-team/editor.js/issues/809)
- `Fix` — Added `typeof` util method to check exact object type [#805](https://github.com/codex-team/editor.js/issues/805)
- `Fix` — Remove internal `enableLineBreaks` option from external Tool settings type description [#825](https://github.com/codex-team/editor.js/pull/825)

### 2.14

- `Fix` *Config* — User config now has higher priority than internal settings [#771](https://github.com/codex-team/editor.js/issues/771)
- `New` — Ability to work with Block Actions and Inline Toolbar from the keyboard by Tab. [#705](https://github.com/codex-team/editor.js/issues/705)
- `Fix` — Fix error thrown by click on the empty editor after `blocks.clear()` method calling [#761](https://github.com/codex-team/editor.js/issues/761)
- `Fix` — Fix placeholder property appearance. Now you can assign it via `placeholder` property of EditorConfig. [#714](https://github.com/codex-team/editor.js/issues/714)
- `Fix` — Add API shorthands to TS types [#788](https://github.com/codex-team/editor.js/issues/788)

### 2.13

- `Improvements` *BlockSelection* — Block Selection allows to select single editable element via CMD+A
- `New` *API* — Added [API methods](api.md) to open and close inline toolbar [#665](https://github.com/codex-team/editor.js/issues/665)
- `New` *Config* - Added new property in EditorConfig `holder`, use this property for append Editor instead `holderId`. `holder` property now support reference on dom element. [#696](https://github.com/codex-team/editor.js/issues/696)
- `Deprecated` *Config* - `holderId` property now is deprecated and will removed in next major release. Use `holder` instead.
- `Fix` *Types* — Fixed error with `codex-notifier` package [#713](https://github.com/codex-team/editor.js/issues/713)
- `Improvements` — Close inline toolbar after creating a new link.
- `New` *Config* — Option `minHeight` for customizing Editor's bottom zone height added.

### 2.12.4

- `Improvements` — CodeX.Shortcuts version updated to the v1.1 [#684](https://github.com/codex-team/editor.js/issues/684)
- `Fix` — Do not start multi-block selection on Toolbox and Inline Toolbar [#646](https://github.com/codex-team/editor.js/issues/646)
- `Fix` — Minor fixes of caret behaviour [#663](https://github.com/codex-team/editor.js/issues/663)
- `Fix` — Fix inline-link icon position in Firefox [#674](https://github.com/codex-team/editor.js/issues/674)

### 2.12.3

- `Fix` — Make Toolbox tooltip position font-size independent

### 2.12.2

- New *Inline Tools* — pass tool settings from configuration to Tool constructor

### 2.12.1

- `Fix` — Fix processing `color-mod` function in styles

### 2.12.0

- `New` *API* - new `blocks` API method `renderFromHTML`

### 2.11.11

- `New` — Add ability to pass configuration for internal Tools

### 2.11.10

- `Fix` - Fix editor view on mobile devices

### 2.11.9

- `Fix` - Fix inline toolbar buttons margin. Update dependencies list. Update tools for example page.

### 2.11.8

- `Fix` — Block tunes margins now better works with more than 3 buttons

### 2.11.7

- `Fix` *Paste* — Fix pasting into non-initial Blocks

### 2.11.6

- `Fix` *Paste* — Polyfill for Microsoft Edge

### 2.11.5

- `Fix` *RectangeSelection* — Redesign of the scrolling zones

### 2.11.4

- `Fix` - Clear focus when click is outside the Editor instance

### 2.11.3

- `Fix` — Fix CMD+A Selection on multiple Editor instances

### 2.11.2

- `Improvements` — Docs updated and common enhancements

### 2.11.1

- `Fix` *RectangeSelection* — Selection is available only for the main mouse button

### 2.11.0

- `New` — Add API methods shorthands

### 2.10.0

- `New` — Rename from CodeX Editor to Editor.js

### 2.9.5

- `New` — Toolbox now have beautiful helpers with Tool names and shortcuts

### 2.9.4

- `Improvements` — Prevent navigating back on Firefox when Block is removing by backspace

### 2.9.3

- `Fix` — Handle paste only on initial Block

### 2.9.2

- `New` — Blocks selected with Rectangle Selection can be also removed, copied or cut

### 2.9.1

- `Improvements` — Migrate from `postcss-cssnext` to `postcss-preset-env` and disable `postcss-custom-properties` which conflicts with `postcss-preset-env`

### 2.9.0

- `New` *RectangeSelection* — Ability to select Block or several Blocks with mouse

### 2.8.1

- `Fix` *Caret* — Fix "History back" call on backspace in Firefox

### 2.8.0

- `Imporvements` *API* — Added [API methods](api.md#caretapi) to manage caret position

### 2.7.32

- `Improvements` *Types* — TypeScript types sre updated

### 2.7.31

- `Fix` — Caret now goes through <input> elements without `type` attribute

### 2.7.30

- `Fix` — Fixed selection behavior when text has modifiers form Inline Toolbar

### 2.7.29

- `Fix` — cmd+x works only for custom selection now

### 2.7.28

- `New` [Tools Validation](https://github.com/codex-team/editor.js/blob/master/docs/tools.md#validate-optional) is added.

### 2.2.27

- `New` *Mobile view* — Editor now adopted for mobile devices
- `New` *Narrow mode* — Editor now adopted for narrow containers

### 2.2.26

- `Improvements` *Caret* — Improvements of the caret behaviour: arrows, backspace and enter keys better handling.

### 2.2.25

- `New` *Autofocus* — Now you can set focus at Editor after page has been loaded

### 2.2.24

- `Improvements` *Paste* handling — minor paste handling improvements

### 2.2.23

- `New` *Shortcuts* — copy and cut Blocks selected by CMD+A

### 2.2—2.7

- `New` *Sanitize API* — [Sanitize Config](https://github.com/codex-team/editor.js/blob/master/docs/tools.md#automatic-sanitize) of `Block Tools` now automatically extends by tags of `Inline Tools` that is enabled by current Tool by `inlineToolbar` option. You don't need more to specify `a, b, mark, code` manually. This feature will be added to fields that supports inline markup.
- `New` *Block Selection* — Ability to select Block by `CMD+A`, and the whole Editor by double `CMD+A`. After that, you can copy (`CMD+C`), remove (`Backspace`) or clear (`Enter`) selected Blocks.
- `New` *[Styles API](https://github.com/codex-team/editor.js/blob/master/types/api/styles.d.ts)* — Added `button` class for stylization of any buttons provided by Tools with one unified style.
- `New` *[Notifier API](https://github.com/codex-team/editor.js/blob/master/docs/api.md#notifierapi)* — methods for showing user notifications: on success, errors, warnings, etc.
- `New` *Block Tool* — [Table](http://github.com/editor-js/table) constructor 💪
- `New` If one of the Tools is unavailable on Editor initialization, its Blocks will be rendered with *Dummy Block*, describing that user can not edit content of this Block. Dummy Blocks can be moved, removed and saved as normal Blocks. So saved data won't be lost if one of the Tools is failed
- `New` [Public TS-types](https://github.com/codex-team/editor.js/tree/master/types) are presented.
- `Changes` *Tools API*  — options `irreplaceable` and `contentless` was removed.
- `Changes` *Tools API* — [Paste API](https://github.com/codex-team/editor.js/blob/master/docs/tools.md#paste-handling): tags, patterns and mime-types now should be specified by Tool's `pasteConfig` static property. Custom Paste Event should be handled by `onPaste(event)` that should not be static from now.
- `Changes` *Tools API* — options `displayInToolbox ` and `toolboxIcon` was removed. Use [`toolbox`](https://github.com/codex-team/editor.js/blob/master/docs/tools.md#internal-tool-settings) instead, that should return object with `icon` and `title` field, or `false` if Tool should not be placed at the Toolbox. Also, there are a way to override `toolbox {icon, title}` settings provided by Tool with you own settings at the Initial Config.
- `Improvements` — All Projects code now on TypeScript
- `Improvements` — NPM package size decreased from 1300kb to 422kb
- `Improvements` — Bundle size decreased from 438kb to 252kb
- `Improvements` — `Inline Toolbar`: when you add a Link to the selected fragment, Editor will highlight this fragment even when Caret is placed into the URL-input.
- `Improvements` — Block Settings won't be shown near empty Blocks of `initialType` by default. You should click on them instead.
- `Improvements` — `onChange`-callback now will be fired even with children attributes changing.
- `Improvements` — HTMLJanitor package was updated due to found vulnerability
- `Improvements` — Logging improved: now all Editor's logs will be preceded by beautiful label with current Editor version.
- `Improvements` — Internal `isEmpty` checking was improved for Blocks with many children nodes (200 and more)
- `Improvements` — Paste improvements: tags that can be substituted by Tool now will matched even on deep-level of pasted DOM three.
- `Improvements` — There is no more «unavailable» sound on copying Block by `CMD+C` on macOS
- `Improvements` — Dozens of bugfixes and small improvements

See a whole [Changelog](/docs/)

### 2.1-beta changelog

- `New` *Tools API* — support pasted content via drag-n-drop or from the Buffer. See [documentation](https://github.com/codex-team/editor.js/blob/master/docs/tools.md#paste-handling) and [example](https://github.com/editor-js/simple-image/blob/master/src/index.js#L177) at the Simple Image Tool.
- `New` *Tools API* — new `sanitize` getter for Tools for automatic HTML sanitizing of returned data. See [documentation](https://github.com/codex-team/editor.js/blob/master/docs/tools.md#sanitize) and [example](https://github.com/editor-js/paragraph/blob/master/src/index.js#L121) at the Paragraph Tool
- `New` Added `onChange`-callback, fired after any modifications at the Editor. See [documentation](https://github.com/codex-team/editor.js/blob/master/docs/installation.md#features).
- `New` New Inline Tool example — [Marker](https://github.com/editor-js/marker)
- `New` New Inline Tool example — [Code](https://github.com/editor-js/code)
- `New` New [Editor.js PHP](http://github.com/codex-team/codex.editor.backend) — example of server-side implementation with HTML purifying and data validation.
- `Improvements` - Improvements of Toolbar's position calculation.
- `Improvements` — Improved zero-configuration initialization.
- and many little improvements.<|MERGE_RESOLUTION|>--- conflicted
+++ resolved
@@ -2,11 +2,8 @@
 
 ### 2.20.2
 
-<<<<<<< HEAD
 - `Fix` — Append default Tunes if user tunes are provided for Block Tool [#1640](https://github.com/codex-team/editor.js/issues/1640)
-=======
 - `Fix` - Prevent the leak of codex-tooltip when Editor.js is destroyed [#1475](https://github.com/codex-team/editor.js/issues/1475).
->>>>>>> 04749ed0
 
 ### 2.20.1
 
