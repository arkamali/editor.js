<!--
 Use this page is for debugging purposes.

 Editor Tools are loaded as git-submodules.
 You can pull modules by running `yarn pull_tools` and start experimenting.
 -->
<!DOCTYPE html>
<html lang="en">
<head>
  <meta charset="UTF-8">
  <title>Editor.js 🤩🧦🤨 example</title>
  <link href="https://fonts.googleapis.com/css?family=PT+Mono" rel="stylesheet">
  <link href="assets/demo.css" rel="stylesheet">
  <script src="assets/json-preview.js"></script>
  <meta name="viewport" content="width=device-width, initial-scale=1.0, maximum-scale=1.0, user-scalable=no" />
</head>
<body>
  <script>
    if (localStorage.getItem('theme') === 'dark') {
      document.body.classList.add("dark-mode");
    }
  </script>
  <div class="ce-example">
    <div class="ce-example__header">
      <a class="ce-example__header-logo" href="https://codex.so/editor">Editor.js 🤩🧦🤨</a>

      <div class="ce-example__header-menu">
        <a href="https://github.com/editor-js" target="_blank">Plugins</a>
        <a href="https://editorjs.io/usage" target="_blank">Usage</a>
        <a href="https://editorjs.io/configuration" target="_blank">Configuration</a>
        <a href="https://editorjs.io/creating-a-block-tool" target="_blank">API</a>
      </div>
    </div>
    <div class="ce-example__content">
      <div id="editorjs"></div>
      <div id="hint-core" style="text-align: center;">
        No core bundle file found. Run <code class="inline-code">yarn build</code>
      </div>
      <div id="hint-tools" style="text-align: center;">
        No submodules found. Run <code class="inline-code">yarn pull_tools && yarn tools:update</code>
      </div>
      <div class="ce-example__button" id="saveButton">
        editor.save()
      </div>
      <div class="ce-example__statusbar">
        <div class="ce-example__statusbar-item">
          Readonly:
          <b id="readonly-state">
            Off
          </b>
          &nbsp;
          <div class="ce-example__statusbar-button" id="toggleReadOnlyButton">
            toggle
          </div>
        </div>
        <div class="ce-example__statusbar-item">
          <div class="ce-example__statusbar-button" id="showBlocksBoundariesButton">
            <span data-toggled-text="Hide">Show</span>
            blocks boundaries
          </div>
        </div>
        <div class="ce-example__statusbar-item">
          <div class="ce-example__statusbar-button" id="enableThinModeButton">
            <span data-toggled-text="Disable">Enable</span>
            thin mode
          </div>
        </div>
        <div class="ce-example__statusbar-item ce-example__statusbar-item--right">
          <div class="ce-example__statusbar-toggler" id="darkThemeToggler">
          </div>
        </div>
      </div>
    </div>
    <div class="ce-example__output">
      <pre class="ce-example__output-content" id="output"></pre>

      <div class="ce-example__output-footer">
        <a href="https://codex.so" style="font-weight: bold;">Made by CodeX</a>
      </div>
    </div>
  </div>

  <!-- Load Tools -->
  <!--
   You can upload Tools to your project's directory and use as in example below.

   Also you can load each Tool from CDN or use NPM/Yarn packages.

   Read more in Tool's README file. For example:
   https://github.com/editor-js/header#installation
   -->
  <script src="./tools/header/dist/bundle.js" onload="document.getElementById('hint-tools').hidden = true"></script><!-- Header -->
  <script src="./tools/simple-image/dist/bundle.js"></script><!-- Image -->
  <script src="./tools/delimiter/dist/bundle.js"></script><!-- Delimiter -->
<<<<<<< HEAD
  <!--  <script src="./tools/list/dist/bundle.js"></script> List -->
<!--  <script src="./tools/nested-list/dist/nested-list.js"></script>&lt;!&ndash; Nested List &ndash;&gt;-->
=======
  <!--  <script src="./tools/list/dist/bundle.js"></script> List-->
  <script src="./tools/nested-list/dist/nested-list.js"></script><!-- Nested List -->
>>>>>>> ff91466b
  <script src="./tools/checklist/dist/bundle.js"></script><!-- Checklist -->
  <script src="./tools/quote/dist/bundle.js"></script><!-- Quote -->
  <script src="./tools/code/dist/bundle.js"></script><!-- Code -->
  <script src="./tools/embed/dist/bundle.js"></script><!-- Embed -->
<!--  <script src="./tools/table/dist/bundle.js"></script>&lt;!&ndash; Table &ndash;&gt;-->
  <script src="./tools/link/dist/bundle.js"></script><!-- Link -->
  <script src="./tools/raw/dist/bundle.js"></script><!-- Raw -->
  <script src="./tools/warning/dist/bundle.js"></script><!-- Warning -->

  <script src="./tools/marker/dist/bundle.js"></script><!-- Marker -->
  <script src="./tools/inline-code/dist/bundle.js"></script><!-- Inline Code -->

  <!-- Load Editor.js's Core -->
  <script src="../dist/editor.js" onload="document.getElementById('hint-core').hidden = true;"></script>

  <!-- Initialization -->
  <script>
    /**
     * Editor init config
     * @see https://editorjs.io/configuration
     */
    const editorConfig = {
      /**
       * Enable/Disable the read only mode
       */
      readOnly: false,

      /**
       * Wrapper of Editor
       */
      holder: 'editorjs',

      /**
       * Common Inline Toolbar settings
       * - if true (or not specified), the order from 'tool' property will be used
       * - if an array of tool names, this order will be used
       */
      // inlineToolbar: ['link', 'marker', 'bold', 'italic'],
      // inlineToolbar: true,

      /**
       * Tools list
       */
      tools: {
        /**
         * Each Tool is a Plugin. Pass them via 'class' option with necessary settings {@link docs/tools.md}
         */
        header: {
          class: Header,
          inlineToolbar: ['marker', 'link'],
          config: {
            placeholder: 'Header'
          },
          shortcut: 'CMD+SHIFT+H'
        },

        /**
         * Or pass class directly without any configuration
         */
        image: SimpleImage,

        // list: {
        //   class: NestedList,
        //   inlineToolbar: true,
        //   shortcut: 'CMD+SHIFT+L'
        // },

        checklist: {
          class: Checklist,
          inlineToolbar: true,
        },

        quote: {
          class: Quote,
          inlineToolbar: true,
          config: {
            quotePlaceholder: 'Enter a quote',
            captionPlaceholder: 'Quote\'s author',
          },
          shortcut: 'CMD+SHIFT+O'
        },

        warning: Warning,

        marker: {
          class:  Marker,
          shortcut: 'CMD+SHIFT+M'
        },

        code: {
          class:  CodeTool,
          shortcut: 'CMD+SHIFT+C'
        },

        delimiter: Delimiter,

        inlineCode: {
          class: InlineCode,
          shortcut: 'CMD+SHIFT+C'
        },

        linkTool: LinkTool,

        raw: RawTool,

        embed: Embed,
        //
        // table: {
        //   class: Table,
        //   inlineToolbar: true,
        //   shortcut: 'CMD+ALT+T'
        // },

      },

      /**
       * This Tool will be used as default
       */
      // defaultBlock: 'paragraph',

      /**
       * Initial Editor data
       */
      data: {
        "time" : 1634414421172,
        "blocks" : [
          {
<<<<<<< HEAD
            "id" : "zcKCF1S7X8",
            "type" : "header",
            "data" : {
              "text" : "Editor.js",
              "level" : 2
=======
            id: "zcKCF1S7X8",
            type: "header",
            data: {
              text: "Editor.js",
              level: 1
>>>>>>> ff91466b
            }
          },
          {
            "id" : "b6ji-DvaKb",
            "type" : "paragraph",
            "data" : {
              "text" : "Hey. Meet the new Editor. On this page you can see it in action — try to edit this text. Source code of the page contains the example of connection and configuration."
            }
          },
          {
<<<<<<< HEAD
            "id" : "7ItVl5biRo",
            "type" : "header",
            "data" : {
              "text" : "Key features",
              "level" : 3
=======
            type: "header",
            id: "7ItVl5biRo",
            data: {
              text: "Key features",
              level: 2
>>>>>>> ff91466b
            }
          },
          {
            "id" : "SSBSguGvP7",
            "type" : "list",
            "data" : {
              "items" : [
                {
                  "content" : "It is a block-styled editor",
                  "items" : []
                },
                {
                  "content" : "It returns clean data output in JSON",
                  "items" : []
                },
                {
                  "content" : "Designed to be extendable and pluggable with a simple API",
                  "items" : []
                }
              ],
              "style" : "unordered"
            }
          },
          {
<<<<<<< HEAD
            "id" : "QZFox1m_ul",
            "type" : "header",
            "data" : {
              "text" : "What does it mean «block-styled editor»",
              "level" : 3
=======
            type: "header",
            id: "QZFox1m_ul",
            data: {
              text: "What does it mean «block-styled editor»",
              level: 2
>>>>>>> ff91466b
            }
          },
          {
            "id" : "bwnFX5LoX7",
            "type" : "paragraph",
            "data" : {
              "text" : "Workspace in classic editors is made of a single contenteditable element, used to create different HTML markups. Editor.js workspace consists of separate Blocks: paragraphs, headings, images, lists, quotes, etc. Each of them is an independent contenteditable element (or more complex structure) provided by Plugin and united by Editor's Core."
            },
            "fragments" : {
              "text" : [
                {
                  "range" : [
                    123,
                    210
                  ],
                  "element" : "MARK",
                  "attributes" : {
                    "class" : "cdx-marker"
                  }
                }
              ]
            }
          },
          {
            "id" : "mTrPOHAQTe",
            "type" : "paragraph",
            "data" : {
              "text" : "There are dozens of ready-to-use Blocks and the simple API for creation any Block you need. For example, you can implement Blocks for Tweets, Instagram posts, surveys and polls, CTA-buttons and even games."
            },
            "fragments" : {
              "text" : [
                {
                  "range" : [
                    20,
                    39
                  ],
                  "element" : "A",
                  "attributes" : {
                    "href" : "https://github.com/editor-js"
                  }
                },
                {
                  "range" : [
                    48,
                    58
                  ],
                  "element" : "A",
                  "attributes" : {
                    "href" : "https://editorjs.io/creating-a-block-tool"
                  }
                }
              ]
            }
          },
          {
<<<<<<< HEAD
            "id" : "1sYMhUrznu",
            "type" : "header",
            "data" : {
              "text" : "What does it mean clean data output",
              "level" : 3
=======
            type: "header",
            id: "1sYMhUrznu",
            data: {
              text: "What does it mean clean data output",
              level: 2
>>>>>>> ff91466b
            }
          },
          {
            "id" : "jpd7WEXrJG",
            "type" : "paragraph",
            "data" : {
              "text" : "Classic WYSIWYG-editors produce raw HTML-markup with both content data and content appearance. On the contrary, Editor.js outputs JSON object with data of each Block. You can see an example below"
            }
          },
          {
            "id" : "0lOGNUKxqt",
            "type" : "paragraph",
            "data" : {
              "text" : "Given data can be used as you want: render with HTML for Web clients, render natively for mobile apps, create markup for Facebook Instant Articles or Google AMP, generate an audio version and so on."
            },
            "fragments" : {
              "text" : [
                {
                  "range" : [
                    57,
                    68
                  ],
                  "element" : "CODE",
                  "attributes" : {
                    "class" : "inline-code"
                  }
                },
                {
                  "range" : [
                    90,
                    101
                  ],
                  "element" : "CODE",
                  "attributes" : {
                    "class" : "inline-code"
                  }
                },
                {
                  "range" : [
                    121,
                    146
                  ],
                  "element" : "CODE",
                  "attributes" : {
                    "class" : "inline-code"
                  }
                },
                {
                  "range" : [
                    150,
                    160
                  ],
                  "element" : "CODE",
                  "attributes" : {
                    "class" : "inline-code"
                  }
                },
                {
                  "range" : [
                    174,
                    187
                  ],
                  "element" : "CODE",
                  "attributes" : {
                    "class" : "inline-code"
                  }
                }
              ]
            }
          },
          {
            "id" : "WvX7kBjp0I",
            "type" : "paragraph",
            "data" : {
              "text" : "Clean data is useful to sanitize, validate and process on the backend."
            }
          },
          {
            "id" : "H9LWKQ3NYd",
            "type" : "delimiter",
            "data" : {}
          },
          {
            "id" : "h298akk2Ad",
            "type" : "paragraph",
            "data" : {
              "text" : "We have been working on this project more than three years. Several large media projects help us to test and debug the Editor, to make its core more stable. At the same time we significantly improved the API. Now, it can be used to create any plugin for any task. Hope you enjoy. 😏"
            }
          },
          {
            "id" : "9802bjaAA2",
            "type" : "image",
            "data" : {
              "url" : "assets/codex2x.png",
              "caption" : "",
              "withBorder" : true,
              "withBackground" : false,
              "stretched" : false
            }
          }
        ],
        "version" : "2.23.0-rc.0"
      },
      onReady: function(){
        saveButton.click();
      },
      onChange: function(api, event) {
        console.log('something changed', event);
      },
    }
    /**
     * To initialize the Editor, create a new instance with configuration object
     * @see docs/installation.md for mode details
     */
    var editor = new EditorJS(editorConfig);

    /**
     * Saving button
     */
    const saveButton = document.getElementById('saveButton');

    /**
     * Toggle read-only button
     */
    const toggleReadOnlyButton = document.getElementById('toggleReadOnlyButton');
    const readOnlyIndicator = document.getElementById('readonly-state');

    /**
     * Saving example
     */
    saveButton.addEventListener('click', function () {
      editor.save()
        .then((savedData) => {
          cPreview.show(savedData, document.getElementById("output"));
        })
        .catch((error) => {
          console.error('Saving error', error);
        });
    });

    /**
     * Toggle read-only example
     */
    toggleReadOnlyButton.addEventListener('click', async () => {
      const readOnlyState = await editor.readOnly.toggle();

      readOnlyIndicator.textContent = readOnlyState ? 'On' : 'Off';
    });

    /**
     * Button for displaying blocks borders. Useful for UI development
     */
    const showBlocksBoundariesButton = document.getElementById("showBlocksBoundariesButton");

    showBlocksBoundariesButton.addEventListener('click', () => {
      document.body.classList.toggle("show-block-boundaries")
    })

    /**
     * Button for enabling the 'Thin' mode
     */
    const enableThinModeButton = document.getElementById("enableThinModeButton");

    enableThinModeButton.addEventListener('click', () => {
      document.body.classList.toggle("thin-mode")

      editor.destroy();

      editor = new EditorJS(editorConfig);
    })

    /**
     * Toggler for toggling the dark mode
     */
    const darkThemeToggler = document.getElementById("darkThemeToggler");

    darkThemeToggler.addEventListener('click', () => {
      document.body.classList.toggle("dark-mode");

      localStorage.setItem('theme', document.body.classList.contains("dark-mode") ? 'dark' : 'default');
    })
  </script>
</body>
</html><|MERGE_RESOLUTION|>--- conflicted
+++ resolved
@@ -92,18 +92,13 @@
   <script src="./tools/header/dist/bundle.js" onload="document.getElementById('hint-tools').hidden = true"></script><!-- Header -->
   <script src="./tools/simple-image/dist/bundle.js"></script><!-- Image -->
   <script src="./tools/delimiter/dist/bundle.js"></script><!-- Delimiter -->
-<<<<<<< HEAD
-  <!--  <script src="./tools/list/dist/bundle.js"></script> List -->
-<!--  <script src="./tools/nested-list/dist/nested-list.js"></script>&lt;!&ndash; Nested List &ndash;&gt;-->
-=======
   <!--  <script src="./tools/list/dist/bundle.js"></script> List-->
   <script src="./tools/nested-list/dist/nested-list.js"></script><!-- Nested List -->
->>>>>>> ff91466b
   <script src="./tools/checklist/dist/bundle.js"></script><!-- Checklist -->
   <script src="./tools/quote/dist/bundle.js"></script><!-- Quote -->
   <script src="./tools/code/dist/bundle.js"></script><!-- Code -->
   <script src="./tools/embed/dist/bundle.js"></script><!-- Embed -->
-<!--  <script src="./tools/table/dist/bundle.js"></script>&lt;!&ndash; Table &ndash;&gt;-->
+  <script src="./tools/table/dist/bundle.js"></script><!-- Table -->
   <script src="./tools/link/dist/bundle.js"></script><!-- Link -->
   <script src="./tools/raw/dist/bundle.js"></script><!-- Raw -->
   <script src="./tools/warning/dist/bundle.js"></script><!-- Warning -->
@@ -160,11 +155,11 @@
          */
         image: SimpleImage,
 
-        // list: {
-        //   class: NestedList,
-        //   inlineToolbar: true,
-        //   shortcut: 'CMD+SHIFT+L'
-        // },
+        list: {
+          class: NestedList,
+          inlineToolbar: true,
+          shortcut: 'CMD+SHIFT+L'
+        },
 
         checklist: {
           class: Checklist,
@@ -205,12 +200,12 @@
         raw: RawTool,
 
         embed: Embed,
-        //
-        // table: {
-        //   class: Table,
-        //   inlineToolbar: true,
-        //   shortcut: 'CMD+ALT+T'
-        // },
+
+        table: {
+          class: Table,
+          inlineToolbar: true,
+          shortcut: 'CMD+ALT+T'
+        },
 
       },
 
@@ -223,252 +218,126 @@
        * Initial Editor data
        */
       data: {
-        "time" : 1634414421172,
-        "blocks" : [
-          {
-<<<<<<< HEAD
-            "id" : "zcKCF1S7X8",
-            "type" : "header",
-            "data" : {
-              "text" : "Editor.js",
-              "level" : 2
-=======
+        blocks: [
+          {
             id: "zcKCF1S7X8",
             type: "header",
             data: {
               text: "Editor.js",
               level: 1
->>>>>>> ff91466b
-            }
-          },
-          {
-            "id" : "b6ji-DvaKb",
-            "type" : "paragraph",
-            "data" : {
-              "text" : "Hey. Meet the new Editor. On this page you can see it in action — try to edit this text. Source code of the page contains the example of connection and configuration."
-            }
-          },
-          {
-<<<<<<< HEAD
-            "id" : "7ItVl5biRo",
-            "type" : "header",
-            "data" : {
-              "text" : "Key features",
-              "level" : 3
-=======
+            }
+          },
+          {
+            "id": "b6ji-DvaKb",
+            "type": "paragraph",
+            "data": {
+              "text": "Hey. Meet the new Editor. On this page you can see it in action — try to edit this text. Source code of the page contains the example of connection and configuration."
+            }
+          },
+          {
             type: "header",
             id: "7ItVl5biRo",
             data: {
               text: "Key features",
               level: 2
->>>>>>> ff91466b
-            }
-          },
-          {
-            "id" : "SSBSguGvP7",
-            "type" : "list",
-            "data" : {
-              "items" : [
+            }
+          },
+          {
+            type : 'list',
+            id: "SSBSguGvP7",
+            data : {
+              items : [
                 {
-                  "content" : "It is a block-styled editor",
-                  "items" : []
+                  content: 'It is a block-styled editor',
+                  items: []
                 },
                 {
-                  "content" : "It returns clean data output in JSON",
-                  "items" : []
+                  content: 'It returns clean data output in JSON',
+                  items: []
                 },
                 {
-                  "content" : "Designed to be extendable and pluggable with a simple API",
-                  "items" : []
+                  content: 'Designed to be extendable and pluggable with a simple API',
+                  items: []
                 }
               ],
-              "style" : "unordered"
-            }
-          },
-          {
-<<<<<<< HEAD
-            "id" : "QZFox1m_ul",
-            "type" : "header",
-            "data" : {
-              "text" : "What does it mean «block-styled editor»",
-              "level" : 3
-=======
+              style: 'unordered'
+            }
+          },
+          {
             type: "header",
             id: "QZFox1m_ul",
             data: {
               text: "What does it mean «block-styled editor»",
               level: 2
->>>>>>> ff91466b
-            }
-          },
-          {
-            "id" : "bwnFX5LoX7",
-            "type" : "paragraph",
-            "data" : {
-              "text" : "Workspace in classic editors is made of a single contenteditable element, used to create different HTML markups. Editor.js workspace consists of separate Blocks: paragraphs, headings, images, lists, quotes, etc. Each of them is an independent contenteditable element (or more complex structure) provided by Plugin and united by Editor's Core."
-            },
-            "fragments" : {
-              "text" : [
-                {
-                  "range" : [
-                    123,
-                    210
-                  ],
-                  "element" : "MARK",
-                  "attributes" : {
-                    "class" : "cdx-marker"
-                  }
-                }
-              ]
-            }
-          },
-          {
-            "id" : "mTrPOHAQTe",
-            "type" : "paragraph",
-            "data" : {
-              "text" : "There are dozens of ready-to-use Blocks and the simple API for creation any Block you need. For example, you can implement Blocks for Tweets, Instagram posts, surveys and polls, CTA-buttons and even games."
-            },
-            "fragments" : {
-              "text" : [
-                {
-                  "range" : [
-                    20,
-                    39
-                  ],
-                  "element" : "A",
-                  "attributes" : {
-                    "href" : "https://github.com/editor-js"
-                  }
-                },
-                {
-                  "range" : [
-                    48,
-                    58
-                  ],
-                  "element" : "A",
-                  "attributes" : {
-                    "href" : "https://editorjs.io/creating-a-block-tool"
-                  }
-                }
-              ]
-            }
-          },
-          {
-<<<<<<< HEAD
-            "id" : "1sYMhUrznu",
-            "type" : "header",
-            "data" : {
-              "text" : "What does it mean clean data output",
-              "level" : 3
-=======
+            }
+          },
+          {
+            type : 'paragraph',
+            id: "bwnFX5LoX7",
+            data : {
+              text : 'Workspace in classic editors is made of a single contenteditable element, used to create different HTML markups. Editor.js <mark class=\"cdx-marker\">workspace consists of separate Blocks: paragraphs, headings, images, lists, quotes, etc</mark>. Each of them is an independent contenteditable element (or more complex structure) provided by Plugin and united by Editor\'s Core.'
+            }
+          },
+          {
+            type : 'paragraph',
+            id: "mTrPOHAQTe",
+            data : {
+              text : `There are dozens of <a href="https://github.com/editor-js">ready-to-use Blocks</a> and the <a href="https://editorjs.io/creating-a-block-tool">simple API</a> for creation any Block you need. For example, you can implement Blocks for Tweets, Instagram posts, surveys and polls, CTA-buttons and even games.`
+            }
+          },
+          {
             type: "header",
             id: "1sYMhUrznu",
             data: {
               text: "What does it mean clean data output",
               level: 2
->>>>>>> ff91466b
-            }
-          },
-          {
-            "id" : "jpd7WEXrJG",
-            "type" : "paragraph",
-            "data" : {
-              "text" : "Classic WYSIWYG-editors produce raw HTML-markup with both content data and content appearance. On the contrary, Editor.js outputs JSON object with data of each Block. You can see an example below"
-            }
-          },
-          {
-            "id" : "0lOGNUKxqt",
-            "type" : "paragraph",
-            "data" : {
-              "text" : "Given data can be used as you want: render with HTML for Web clients, render natively for mobile apps, create markup for Facebook Instant Articles or Google AMP, generate an audio version and so on."
-            },
-            "fragments" : {
-              "text" : [
-                {
-                  "range" : [
-                    57,
-                    68
-                  ],
-                  "element" : "CODE",
-                  "attributes" : {
-                    "class" : "inline-code"
-                  }
-                },
-                {
-                  "range" : [
-                    90,
-                    101
-                  ],
-                  "element" : "CODE",
-                  "attributes" : {
-                    "class" : "inline-code"
-                  }
-                },
-                {
-                  "range" : [
-                    121,
-                    146
-                  ],
-                  "element" : "CODE",
-                  "attributes" : {
-                    "class" : "inline-code"
-                  }
-                },
-                {
-                  "range" : [
-                    150,
-                    160
-                  ],
-                  "element" : "CODE",
-                  "attributes" : {
-                    "class" : "inline-code"
-                  }
-                },
-                {
-                  "range" : [
-                    174,
-                    187
-                  ],
-                  "element" : "CODE",
-                  "attributes" : {
-                    "class" : "inline-code"
-                  }
-                }
-              ]
-            }
-          },
-          {
-            "id" : "WvX7kBjp0I",
-            "type" : "paragraph",
-            "data" : {
-              "text" : "Clean data is useful to sanitize, validate and process on the backend."
-            }
-          },
-          {
-            "id" : "H9LWKQ3NYd",
-            "type" : "delimiter",
-            "data" : {}
-          },
-          {
-            "id" : "h298akk2Ad",
-            "type" : "paragraph",
-            "data" : {
-              "text" : "We have been working on this project more than three years. Several large media projects help us to test and debug the Editor, to make its core more stable. At the same time we significantly improved the API. Now, it can be used to create any plugin for any task. Hope you enjoy. 😏"
-            }
-          },
-          {
-            "id" : "9802bjaAA2",
-            "type" : "image",
-            "data" : {
-              "url" : "assets/codex2x.png",
-              "caption" : "",
-              "withBorder" : true,
-              "withBackground" : false,
-              "stretched" : false
-            }
-          }
-        ],
-        "version" : "2.23.0-rc.0"
+            }
+          },
+          {
+            type : 'paragraph',
+            id: "jpd7WEXrJG",
+            data : {
+              text : 'Classic WYSIWYG-editors produce raw HTML-markup with both content data and content appearance. On the contrary, Editor.js outputs JSON object with data of each Block. You can see an example below'
+            }
+          },
+          {
+            type : 'paragraph',
+            id: "0lOGNUKxqt",
+            data : {
+              text : `Given data can be used as you want: render with HTML for <code class="inline-code">Web clients</code>, render natively for <code class="inline-code">mobile apps</code>, create markup for <code class="inline-code">Facebook Instant Articles</code> or <code class="inline-code">Google AMP</code>, generate an <code class="inline-code">audio version</code> and so on.`
+            }
+          },
+          {
+            type : 'paragraph',
+            id: "WvX7kBjp0I",
+            data : {
+              text : 'Clean data is useful to sanitize, validate and process on the backend.'
+            }
+          },
+          {
+            type : 'delimiter',
+            id: "H9LWKQ3NYd",
+            data : {}
+          },
+          {
+            type : 'paragraph',
+            id: "h298akk2Ad",
+            data : {
+              text : 'We have been working on this project more than three years. Several large media projects help us to test and debug the Editor, to make its core more stable. At the same time we significantly improved the API. Now, it can be used to create any plugin for any task. Hope you enjoy. 😏'
+            }
+          },
+          {
+            type: 'image',
+            id: "9802bjaAA2",
+            data: {
+              url: 'assets/codex2x.png',
+              caption: '',
+              stretched: false,
+              withBorder: true,
+              withBackground: false,
+            }
+          },
+        ]
       },
       onReady: function(){
         saveButton.click();
