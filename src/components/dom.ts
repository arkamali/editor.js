import * as _ from './utils';

/**
 * DOM manipulations helper
 */
export default class Dom {
  /**
   * Check if passed tag has no closed tag
   *
   * @param {HTMLElement} tag - element to check
   * @returns {boolean}
   */
  public static isSingleTag(tag: HTMLElement): boolean {
    return tag.tagName && [
      'AREA',
      'BASE',
      'BR',
      'COL',
      'COMMAND',
      'EMBED',
      'HR',
      'IMG',
      'INPUT',
      'KEYGEN',
      'LINK',
      'META',
      'PARAM',
      'SOURCE',
      'TRACK',
      'WBR',
    ].includes(tag.tagName);
  }

  /**
   * Check if element is BR or WBR
   *
   * @param {HTMLElement} element - element to check
   * @returns {boolean}
   */
  public static isLineBreakTag(element: HTMLElement): element is HTMLBRElement {
    return element && element.tagName && [
      'BR',
      'WBR',
    ].includes(element.tagName);
  }

  /**
   * Helper for making Elements with classname and attributes
   *
   * @param  {string} tagName - new Element tag name
   * @param  {string[]|string} [classNames] - list or name of CSS classname(s)
   * @param  {object} [attributes] - any attributes
   * @returns {HTMLElement}
   */
  public static make(tagName: string, classNames: string | string[] = null, attributes: object = {}): HTMLElement {
    const el = document.createElement(tagName);

    if (Array.isArray(classNames)) {
      el.classList.add(...classNames);
    } else if (classNames) {
      el.classList.add(classNames);
    }

    for (const attrName in attributes) {
      if (Object.prototype.hasOwnProperty.call(attributes, attrName)) {
        el[attrName] = attributes[attrName];
      }
    }

    return el;
  }

  /**
   * Creates Text Node with the passed content
   *
   * @param {string} content - text content
   * @returns {Text}
   */
  public static text(content: string): Text {
    return document.createTextNode(content);
  }

  /**
<<<<<<< HEAD
=======
   * Creates SVG icon linked to the sprite
   *
   * @param {string} name - name (id) of icon from sprite
   * @param {number} [width] - icon width
   * @param {number} [height] - icon height
   * @returns {SVGElement}
   */
  public static svg(name: string, width = 14, height = 14): SVGElement {
    const icon = document.createElementNS('http://www.w3.org/2000/svg', 'svg');

    icon.classList.add('icon', 'icon--' + name);
    icon.setAttribute('width', width + 'px');
    icon.setAttribute('height', height + 'px');
    icon.innerHTML = `<use xmlns:xlink="http://www.w3.org/1999/xlink" xlink:href="#${name}"></use>`;

    return icon;
  }

  /**
>>>>>>> f0f8f8fc
   * Append one or several elements to the parent
   *
   * @param  {Element|DocumentFragment} parent - where to append
   * @param  {Element|Element[]|DocumentFragment|Text|Text[]} elements - element or elements list
   */
  public static append(
    parent: Element | DocumentFragment,
    elements: Element | Element[] | DocumentFragment | Text | Text[]
  ): void {
    if (Array.isArray(elements)) {
      elements.forEach((el) => parent.appendChild(el));
    } else {
      parent.appendChild(elements);
    }
  }

  /**
   * Append element or a couple to the beginning of the parent elements
   *
   * @param {Element} parent - where to append
   * @param {Element|Element[]} elements - element or elements list
   */
  public static prepend(parent: Element, elements: Element | Element[]): void {
    if (Array.isArray(elements)) {
      elements = elements.reverse();
      elements.forEach((el) => parent.prepend(el));
    } else {
      parent.prepend(elements);
    }
  }

  /**
   * Swap two elements in parent
   *
   * @param {HTMLElement} el1 - from
   * @param {HTMLElement} el2 - to
   * @deprecated
   */
  public static swap(el1: HTMLElement, el2: HTMLElement): void {
    // create marker element and insert it where el1 is
    const temp = document.createElement('div'),
        parent = el1.parentNode;

    parent.insertBefore(temp, el1);

    // move el1 to right before el2
    parent.insertBefore(el1, el2);

    // move el2 to right before where el1 used to be
    parent.insertBefore(el2, temp);

    // remove temporary marker node
    parent.removeChild(temp);
  }

  /**
   * Selector Decorator
   *
   * Returns first match
   *
   * @param {Element} el - element we searching inside. Default - DOM Document
   * @param {string} selector - searching string
   * @returns {Element}
   */
  public static find(el: Element | Document = document, selector: string): Element {
    return el.querySelector(selector);
  }

  /**
   * Get Element by Id
   *
   * @param {string} id - id to find
   * @returns {HTMLElement | null}
   */
  public static get(id: string): HTMLElement | null {
    return document.getElementById(id);
  }

  /**
   * Selector Decorator.
   *
   * Returns all matches
   *
   * @param {Element|Document} el - element we searching inside. Default - DOM Document
   * @param {string} selector - searching string
   * @returns {NodeList}
   */
  public static findAll(el: Element | Document = document, selector: string): NodeList {
    return el.querySelectorAll(selector);
  }

  /**
   * Returns CSS selector for all text inputs
   */
  public static get allInputsSelector(): string {
    const allowedInputTypes = ['text', 'password', 'email', 'number', 'search', 'tel', 'url'];

    return '[contenteditable=true], textarea, input:not([type]), ' +
      allowedInputTypes.map((type) => `input[type="${type}"]`).join(', ');
  }

  /**
   * Find all contendeditable, textarea and editable input elements passed holder contains
   *
   * @param holder - element where to find inputs
   */
  public static findAllInputs(holder: Element): HTMLElement[] {
    return _.array(holder.querySelectorAll(Dom.allInputsSelector))
      /**
       * If contenteditable element contains block elements, treat them as inputs.
       */
      .reduce((result, input) => {
        if (Dom.isNativeInput(input) || Dom.containsOnlyInlineElements(input)) {
          return [...result, input];
        }

        return [...result, ...Dom.getDeepestBlockElements(input)];
      }, []);
  }

  /**
   * Search for deepest node which is Leaf.
   * Leaf is the vertex that doesn't have any child nodes
   *
   * @description Method recursively goes throw the all Node until it finds the Leaf
   * @param {Node} node - root Node. From this vertex we start Deep-first search
   *                      {@link https://en.wikipedia.org/wiki/Depth-first_search}
   * @param {boolean} [atLast] - find last text node
   * @returns {Node} - it can be text Node or Element Node, so that caret will able to work with it
   */
  public static getDeepestNode(node: Node, atLast = false): Node {
    /**
     * Current function have two directions:
     *  - starts from first child and every time gets first or nextSibling in special cases
     *  - starts from last child and gets last or previousSibling
     *
     * @type {string}
     */
    const child = atLast ? 'lastChild' : 'firstChild',
        sibling = atLast ? 'previousSibling' : 'nextSibling';

    if (node && node.nodeType === Node.ELEMENT_NODE && node[child]) {
      let nodeChild = node[child] as Node;

      /**
       * special case when child is single tag that can't contain any content
       */
      if (
        Dom.isSingleTag(nodeChild as HTMLElement) &&
        !Dom.isNativeInput(nodeChild) &&
        !Dom.isLineBreakTag(nodeChild as HTMLElement)
      ) {
        /**
         * 1) We need to check the next sibling. If it is Node Element then continue searching for deepest
         * from sibling
         *
         * 2) If single tag's next sibling is null, then go back to parent and check his sibling
         * In case of Node Element continue searching
         *
         * 3) If none of conditions above happened return parent Node Element
         */
        if (nodeChild[sibling]) {
          nodeChild = nodeChild[sibling];
        } else if (nodeChild.parentNode[sibling]) {
          nodeChild = nodeChild.parentNode[sibling];
        } else {
          return nodeChild.parentNode;
        }
      }

      return this.getDeepestNode(nodeChild, atLast);
    }

    return node;
  }

  /**
   * Check if object is DOM node
   *
   * @param {*} node - object to check
   * @returns {boolean}
   */
  // eslint-disable-next-line @typescript-eslint/no-explicit-any
  public static isElement(node: any): node is Element {
    if (_.isNumber(node)) {
      return false;
    }

    return node && node.nodeType && node.nodeType === Node.ELEMENT_NODE;
  }

  /**
   * Check if object is DocumentFragment node
   *
   * @param {object} node - object to check
   * @returns {boolean}
   */
  // eslint-disable-next-line @typescript-eslint/no-explicit-any
  public static isFragment(node: any): node is DocumentFragment {
    if (_.isNumber(node)) {
      return false;
    }

    return node && node.nodeType && node.nodeType === Node.DOCUMENT_FRAGMENT_NODE;
  }

  /**
   * Check if passed element is contenteditable
   *
   * @param {HTMLElement} element - html element to check
   * @returns {boolean}
   */
  public static isContentEditable(element: HTMLElement): boolean {
    return element.contentEditable === 'true';
  }

  /**
   * Checks target if it is native input
   *
   * @param {*} target - HTML element or string
   * @returns {boolean}
   */
  // eslint-disable-next-line @typescript-eslint/no-explicit-any
  public static isNativeInput(target: any): target is HTMLInputElement | HTMLTextAreaElement {
    const nativeInputs = [
      'INPUT',
      'TEXTAREA',
    ];

    return target && target.tagName ? nativeInputs.includes(target.tagName) : false;
  }

  /**
   * Checks if we can set caret
   *
   * @param {HTMLElement} target - target to check
   * @returns {boolean}
   */
  public static canSetCaret(target: HTMLElement): boolean {
    let result = true;

    if (Dom.isNativeInput(target)) {
      switch (target.type) {
        case 'file':
        case 'checkbox':
        case 'radio':
        case 'hidden':
        case 'submit':
        case 'button':
        case 'image':
        case 'reset':
          result = false;
          break;
      }
    } else {
      result = Dom.isContentEditable(target);
    }

    return result;
  }

  /**
   * Checks node if it is empty
   *
   * @description Method checks simple Node without any childs for emptiness
   * If you have Node with 2 or more children id depth, you better use {@link Dom#isEmpty} method
   * @param {Node} node - node to check
   * @returns {boolean} true if it is empty
   */
  public static isNodeEmpty(node: Node): boolean {
    let nodeText;

    if (this.isSingleTag(node as HTMLElement) && !this.isLineBreakTag(node as HTMLElement)) {
      return false;
    }

    if (this.isElement(node) && this.isNativeInput(node)) {
      nodeText = (node as HTMLInputElement).value;
    } else {
      nodeText = node.textContent.replace('\u200B', '');
    }

    return nodeText.trim().length === 0;
  }

  /**
   * checks node if it is doesn't have any child nodes
   *
   * @param {Node} node - node to check
   * @returns {boolean}
   */
  public static isLeaf(node: Node): boolean {
    if (!node) {
      return false;
    }

    return node.childNodes.length === 0;
  }

  /**
   * breadth-first search (BFS)
   * {@link https://en.wikipedia.org/wiki/Breadth-first_search}
   *
   * @description Pushes to stack all DOM leafs and checks for emptiness
   * @param {Node} node - node to check
   * @returns {boolean}
   */
  public static isEmpty(node: Node): boolean {
    /**
     * Normalize node to merge several text nodes to one to reduce tree walker iterations
     */
    node.normalize();

    const treeWalker = [ node ];

    while (treeWalker.length > 0) {
      node = treeWalker.shift();

      if (!node) {
        continue;
      }

      if (this.isLeaf(node) && !this.isNodeEmpty(node)) {
        return false;
      }

      if (node.childNodes) {
        treeWalker.push(...Array.from(node.childNodes));
      }
    }

    return true;
  }

  /**
   * Check if string contains html elements
   *
   * @param {string} str - string to check
   * @returns {boolean}
   */
  public static isHTMLString(str: string): boolean {
    const wrapper = Dom.make('div');

    wrapper.innerHTML = str;

    return wrapper.childElementCount > 0;
  }

  /**
   * Return length of node`s text content
   *
   * @param {Node} node - node with content
   * @returns {number}
   */
  public static getContentLength(node: Node): number {
    if (Dom.isNativeInput(node)) {
      return (node as HTMLInputElement).value.length;
    }

    if (node.nodeType === Node.TEXT_NODE) {
      return (node as Text).length;
    }

    return node.textContent.length;
  }

  /**
   * Return array of names of block html elements
   *
   * @returns {string[]}
   */
  public static get blockElements(): string[] {
    return [
      'address',
      'article',
      'aside',
      'blockquote',
      'canvas',
      'div',
      'dl',
      'dt',
      'fieldset',
      'figcaption',
      'figure',
      'footer',
      'form',
      'h1',
      'h2',
      'h3',
      'h4',
      'h5',
      'h6',
      'header',
      'hgroup',
      'hr',
      'li',
      'main',
      'nav',
      'noscript',
      'ol',
      'output',
      'p',
      'pre',
      'ruby',
      'section',
      'table',
      'tbody',
      'thead',
      'tr',
      'tfoot',
      'ul',
      'video',
    ];
  }

  /**
   * Check if passed content includes only inline elements
   *
   * @param {string|HTMLElement} data - element or html string
   * @returns {boolean}
   */
  public static containsOnlyInlineElements(data: string | HTMLElement): boolean {
    let wrapper: HTMLElement;

    if (_.isString(data)) {
      wrapper = document.createElement('div');
      wrapper.innerHTML = data;
    } else {
      wrapper = data;
    }

    const check = (element: HTMLElement): boolean => {
      return !Dom.blockElements.includes(element.tagName.toLowerCase()) &&
        Array.from(element.children).every(check);
    };

    return Array.from(wrapper.children).every(check);
  }

  /**
   * Find and return all block elements in the passed parent (including subtree)
   *
   * @param {HTMLElement} parent - root element
   * @returns {HTMLElement[]}
   */
  public static getDeepestBlockElements(parent: HTMLElement): HTMLElement[] {
    if (Dom.containsOnlyInlineElements(parent)) {
      return [ parent ];
    }

    return Array.from(parent.children).reduce((result, element) => {
      return [...result, ...Dom.getDeepestBlockElements(element as HTMLElement)];
    }, []);
  }

  /**
   * Helper for get holder from {string} or return HTMLElement
   *
   * @param {string | HTMLElement} element - holder's id or holder's HTML Element
   * @returns {HTMLElement}
   */
  public static getHolder(element: string | HTMLElement): HTMLElement {
    if (_.isString(element)) {
      return document.getElementById(element);
    }

    return element;
  }

  /**
   * Method checks passed Node if it is some extension Node
   *
   * @param {Node} node - any node
   * @returns {boolean}
   */
  public static isExtensionNode(node: Node): boolean {
    const extensions = [
      'GRAMMARLY-EXTENSION',
    ];

    return node && extensions.includes(node.nodeName);
  }

  /**
   * Returns true if element is anchor (is A tag)
   *
   * @param {Element} element - element to check
   * @returns {boolean}
   */
  public static isAnchor(element: Element): element is HTMLAnchorElement {
    return element.tagName.toLowerCase() === 'a';
  }

  /**
   * Return element's offset related to the document
   *
   * @todo handle case when editor initialized in scrollable popup
   * @param el - element to compute offset
   */
  public static offset(el): { top: number; left: number; right: number; bottom: number } {
    const rect = el.getBoundingClientRect();
    const scrollLeft = window.pageXOffset || document.documentElement.scrollLeft;
    const scrollTop = window.pageYOffset || document.documentElement.scrollTop;

    const top = rect.top + scrollTop;
    const left = rect.left + scrollLeft;

    return {
      top,
      left,
      bottom: top + rect.height,
      right: left + rect.width,
    };
  }
}<|MERGE_RESOLUTION|>--- conflicted
+++ resolved
@@ -45,10 +45,10 @@
   }
 
   /**
-   * Helper for making Elements with classname and attributes
+   * Helper for making Elements with class name and attributes
    *
    * @param  {string} tagName - new Element tag name
-   * @param  {string[]|string} [classNames] - list or name of CSS classname(s)
+   * @param  {string[]|string} [classNames] - list or name of CSS class name(s)
    * @param  {object} [attributes] - any attributes
    * @returns {HTMLElement}
    */
@@ -81,28 +81,6 @@
   }
 
   /**
-<<<<<<< HEAD
-=======
-   * Creates SVG icon linked to the sprite
-   *
-   * @param {string} name - name (id) of icon from sprite
-   * @param {number} [width] - icon width
-   * @param {number} [height] - icon height
-   * @returns {SVGElement}
-   */
-  public static svg(name: string, width = 14, height = 14): SVGElement {
-    const icon = document.createElementNS('http://www.w3.org/2000/svg', 'svg');
-
-    icon.classList.add('icon', 'icon--' + name);
-    icon.setAttribute('width', width + 'px');
-    icon.setAttribute('height', height + 'px');
-    icon.innerHTML = `<use xmlns:xlink="http://www.w3.org/1999/xlink" xlink:href="#${name}"></use>`;
-
-    return icon;
-  }
-
-  /**
->>>>>>> f0f8f8fc
    * Append one or several elements to the parent
    *
    * @param  {Element|DocumentFragment} parent - where to append
@@ -205,7 +183,7 @@
   }
 
   /**
-   * Find all contendeditable, textarea and editable input elements passed holder contains
+   * Find all contenteditable, textarea and editable input elements passed holder contains
    *
    * @param holder - element where to find inputs
    */
