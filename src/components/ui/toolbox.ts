import * as _ from '../utils';
import { BlockToolAPI } from '../block';
import Shortcuts from '../utils/shortcuts';
import BlockTool from '../tools/block';
import ToolsCollection from '../tools/collection';
import { API, ToolboxConfig, ToolConfig } from '../../../types';
import EventsDispatcher from '../utils/events';
<<<<<<< HEAD
import Popover, { PopoverEvent, PopoverItem } from '../utils/popover';
=======
import Popover, { PopoverEvent } from '../utils/popover';
import I18n from '../i18n';
import { I18nInternalNS } from '../i18n/namespace-internal';
>>>>>>> f2b19cc7

/**
 * @todo the first Tab on the Block — focus Plus Button, the second — focus Block Tunes Toggler, the third — focus next Block
 */

/**
 * Event that can be triggered by the Toolbox
 */
export enum ToolboxEvent {
  /**
   * When the Toolbox is opened
   */
  Opened = 'toolbox-opened',

  /**
   * When the Toolbox is closed
   */
  Closed = 'toolbox-closed',

  /**
   * When the new Block added by Toolbox
   */
  BlockAdded = 'toolbox-block-added',
}

/**
 * Available i18n dict keys that should be passed to the constructor
 */
type toolboxTextLabelsKeys = 'filter' | 'nothingFound';

/**
 * Toolbox
 * This UI element contains list of Block Tools available to be inserted
 * It appears after click on the Plus Button
 *
 * @implements {EventsDispatcher} with some events, see {@link ToolboxEvent}
 */
export default class Toolbox extends EventsDispatcher<ToolboxEvent> {
  /**
   * Returns True if Toolbox is Empty and nothing to show
   *
   * @returns {boolean}
   */
  public get isEmpty(): boolean {
    return this.toolsToBeDisplayed.length === 0;
  }

  /**
   * Opening state
   *
   * @type {boolean}
   */
  public opened = false;

  /**
   * Editor API
   */
  private api: API;

  /**
   * Popover instance. There is a util for vertical lists.
   */
  private popover: Popover;

  /**
   * List of Tools available. Some of them will be shown in the Toolbox
   */
  private tools: ToolsCollection<BlockTool>;

  /**
   * Text labels used in the Toolbox. Should be passed from the i18n module
   */
  private i18nLabels: Record<toolboxTextLabelsKeys, string>;

  /**
   * Current module HTML Elements
   */
  private nodes: {
    toolbox: HTMLElement;
  } = {
    toolbox: null,
  };

  /**
   * CSS styles
   *
   * @returns {object.<string, string>}
   */
  private static get CSS(): { [name: string]: string } {
    return {
      toolbox: 'ce-toolbox',
      toolboxOpenedTop: 'ce-toolbox--opened-top',
    };
  }

  /**
   * Id of listener added used to remove it on destroy()
   */
  private clickListenerId: string = null;

  /**
   * Toolbox constructor
   *
   * @param options - available parameters
   * @param options.api - Editor API methods
   * @param options.tools - Tools available to check whether some of them should be displayed at the Toolbox or not
   */
  constructor({ api, tools, i18nLabels }: {api: API; tools: ToolsCollection<BlockTool>; i18nLabels: Record<toolboxTextLabelsKeys, string>}) {
    super();

    this.api = api;
    this.tools = tools;
    this.i18nLabels = i18nLabels;
  }

  /**
   * Makes the Toolbox
   */
  public make(): Element {
    this.popover = new Popover({
      className: Toolbox.CSS.toolbox,
      searchable: true,
      filterLabel: this.i18nLabels.filter,
      nothingFoundLabel: this.i18nLabels.nothingFound,
<<<<<<< HEAD
      items: this.toolboxItemsToBeDisplayed,
=======
      items: this.toolsToBeDisplayed.map(tool => {
        return {
          icon: tool.toolbox.icon,
          label: I18n.t(I18nInternalNS.toolNames, tool.toolbox.title || _.capitalize(tool.name)),
          name: tool.name,
          onClick: (item): void => {
            this.toolButtonActivated(tool.name);
          },
          secondaryLabel: tool.shortcut ? _.beautifyShortcut(tool.shortcut) : '',
        };
      }),
>>>>>>> f2b19cc7
    });

    this.popover.on(PopoverEvent.OverlayClicked, this.onOverlayClicked);

    /**
     * Enable tools shortcuts
     */
    this.enableShortcuts();

    this.nodes.toolbox = this.popover.getElement();

    return this.nodes.toolbox;
  }

  /**
   * Returns true if the Toolbox has the Flipper activated and the Flipper has selected button
   */
  public hasFocus(): boolean {
    return this.popover.hasFocus();
  }

  /**
   * Destroy Module
   */
  public destroy(): void {
    super.destroy();

    if (this.nodes && this.nodes.toolbox) {
      this.nodes.toolbox.remove();
      this.nodes.toolbox = null;
    }

    this.api.listeners.offById(this.clickListenerId);

    this.removeAllShortcuts();
    this.popover.off(PopoverEvent.OverlayClicked, this.onOverlayClicked);
  }

  /**
   * Toolbox Tool's button click handler
   *
   * @param toolName - tool type to be activated
   * @param config -
   */
  public toolButtonActivated(toolName: string, config: ToolConfig): void {
    this.insertNewBlock(toolName, config);
  }

  /**
   * Open Toolbox with Tools
   */
  public open(): void {
    if (this.isEmpty) {
      return;
    }

    /**
     * Open the popover above the button
     * if there is not enough available space below it
     */
    if (!this.shouldOpenPopoverBottom) {
      this.nodes.toolbox.style.setProperty('--popover-height', this.popover.calculateHeight() + 'px');
      this.nodes.toolbox.classList.add(Toolbox.CSS.toolboxOpenedTop);
    }

    this.popover.show();
    this.opened = true;
    this.emit(ToolboxEvent.Opened);
  }

  /**
   * Close Toolbox
   */
  public close(): void {
    this.popover.hide();
    this.opened = false;
    this.nodes.toolbox.classList.remove(Toolbox.CSS.toolboxOpenedTop);
    this.emit(ToolboxEvent.Closed);
  }

  /**
   * Close Toolbox
   */
  public toggle(): void {
    if (!this.opened) {
      this.open();
    } else {
      this.close();
    }
  }

  /**
   * Checks if there popover should be opened downwards.
   * It happens in case there is enough space below or not enough space above
   */
  private get shouldOpenPopoverBottom(): boolean {
    const toolboxRect = this.nodes.toolbox.getBoundingClientRect();
    const editorElementRect = this.api.ui.nodes.redactor.getBoundingClientRect();
    const popoverHeight = this.popover.calculateHeight();
    const popoverPotentialBottomEdge = toolboxRect.top + popoverHeight;
    const popoverPotentialTopEdge = toolboxRect.top - popoverHeight;
    const bottomEdgeForComparison = Math.min(window.innerHeight, editorElementRect.bottom);

    return popoverPotentialTopEdge < editorElementRect.top || popoverPotentialBottomEdge <= bottomEdgeForComparison;
  }

  /**
   * Handles overlay click
   */
  private onOverlayClicked = (): void => {
    this.close();
  }

  /**
   * Returns list of tools that enables the Toolbox (by specifying the 'toolbox' getter)
   */
  @_.cacheable
  private get toolsToBeDisplayed(): BlockTool[] {
    return Array
      .from(this.tools.values())
      .reduce((result, tool) => {
        const toolToolboxSettings = tool.toolbox;

        if (Array.isArray(toolToolboxSettings)) {
          const validToolboxSettings = toolToolboxSettings.filter(item => this.areToolboxSetttingsValid(item, tool.name));

          result.push({
            ...tool,
            toolbox: validToolboxSettings,
          });
        } else {
          if (this.areToolboxSetttingsValid(toolToolboxSettings, tool.name)) {
            result.push(tool);
          }
        }

        return result;
      }, []);
  }

  /**
   *
   */
  @_.cacheable
  private get toolboxItemsToBeDisplayed(): PopoverItem[] {
    /**
     * Maps tool data to popover item structure
     */
    const toPopoverItem = (config: ToolboxConfig, tool: BlockTool): PopoverItem => {
      return {
        icon: config.icon,
        label: config.title,
        name: tool.name,
        onClick: (e): void => {
          this.toolButtonActivated(tool.name, config);
        },
        secondaryLabel: tool.shortcut ? _.beautifyShortcut(tool.shortcut) : '',
      };
    };

    return this.toolsToBeDisplayed
      .reduce((result, tool) => {
        if (Array.isArray(tool.toolbox)) {
          tool.toolbox.forEach(item => {
            result.push(toPopoverItem(item, tool));
          });
        } else {
          result.push(toPopoverItem(tool.toolbox, tool));
        }

        return result;
      }, []);
  }

  // /**
  //  *
  //  */
  //  @_.cacheable
  // private get toolboxItemsToBeDisplayed(): PopoverItem[] {
  //   /**
  //    * Maps tool data to popover item structure
  //    */
  //   function toPopoverItem(config: ToolboxConfig, tool: BlockTool): PopoverItem {
  //     return {
  //       icon: config.icon,
  //       label: config.title,
  //       name: tool.name,
  //       onClick: (): void => {
  //         this.toolButtonActivated(tool.name);
  //       },
  //       secondaryLabel: tool.shortcut ? _.beautifyShortcut(tool.shortcut) : '',
  //     };
  //   }

  //   return Array
  //     .from(this.tools.values())
  //     .reduce((result, tool) => {
  //       if (Array.isArray(tool.toolbox)) {
  //         const validToolboxSettings = tool.toolbox.filter(item => this.areToolboxSetttingsValid(item, tool.name));

  //         validToolboxSettings.forEach(toolSettings => {
  //           result.push(toPopoverItem(toolSettings, tool));
  //         });
  //       } else {
  //         if (this.areToolboxSetttingsValid(tool.toolbox, tool.name)) {
  //           result.push(toPopoverItem(tool.toolbox, tool));
  //         }
  //       }

  //       return result;
  //     }, []);
  // }

  /**
   *
   * @param tool
   */
  private areToolboxSetttingsValid(toolToolboxSettings, toolName: string): boolean {
    /**
     * Skip tools that don't pass 'toolbox' property
     */
    if (!toolToolboxSettings) {
      return false;
    }

    if (toolToolboxSettings && !toolToolboxSettings.icon) {
      _.log('Toolbar icon is missed. Tool %o skipped', 'warn', toolName);

      return false;
    }

    return true;
  }

  /**
   * Iterate all tools and enable theirs shortcuts if specified
   */
  private enableShortcuts(): void {
    this.toolsToBeDisplayed.forEach((tool: BlockTool) => {
      const shortcut = tool.shortcut;

      if (shortcut) {
        this.enableShortcutForTool(tool.name, shortcut);
      }
    });
  }

  /**
   * Enable shortcut Block Tool implemented shortcut
   *
   * @param {string} toolName - Tool name
   * @param {string} shortcut - shortcut according to the ShortcutData Module format
   */
  private enableShortcutForTool(toolName: string, shortcut: string): void {
    Shortcuts.add({
      name: shortcut,
      on: this.api.ui.nodes.redactor,
      handler: (event: KeyboardEvent) => {
        event.preventDefault();
        this.insertNewBlock(toolName);
      },
    });
  }

  /**
   * Removes all added shortcuts
   * Fired when the Read-Only mode is activated
   */
  private removeAllShortcuts(): void {
    this.toolsToBeDisplayed.forEach((tool: BlockTool) => {
      const shortcut = tool.shortcut;

      if (shortcut) {
        Shortcuts.remove(this.api.ui.nodes.redactor, shortcut);
      }
    });
  }

  /**
   * Inserts new block
   * Can be called when button clicked on Toolbox or by ShortcutData
   *
   * @param {string} toolName - Tool name
   */
  private insertNewBlock(toolName: string, toolboxConfig?): void {
    const currentBlockIndex = this.api.blocks.getCurrentBlockIndex();
    const currentBlock = this.api.blocks.getBlockByIndex(currentBlockIndex);

    if (!currentBlock) {
      return;
    }

    /**
     * On mobile version, we see the Plus Button even near non-empty blocks,
     * so if current block is not empty, add the new block below the current
     */
    const index = currentBlock.isEmpty ? currentBlockIndex : currentBlockIndex + 1;

    const newBlock = this.api.blocks.insert(
      toolName,
      undefined,
      toolboxConfig.config,
      index,
      undefined,
      currentBlock.isEmpty
    );

    /**
     * Apply callback before inserting html
     */
    newBlock.call(BlockToolAPI.APPEND_CALLBACK);

    this.api.caret.setToBlock(index);

    this.emit(ToolboxEvent.BlockAdded, {
      block: newBlock,
    });

    /**
     * close toolbar when node is changed
     */
    this.api.toolbar.close();
  }
}<|MERGE_RESOLUTION|>--- conflicted
+++ resolved
@@ -5,13 +5,9 @@
 import ToolsCollection from '../tools/collection';
 import { API, ToolboxConfig, ToolConfig } from '../../../types';
 import EventsDispatcher from '../utils/events';
-<<<<<<< HEAD
 import Popover, { PopoverEvent, PopoverItem } from '../utils/popover';
-=======
-import Popover, { PopoverEvent } from '../utils/popover';
 import I18n from '../i18n';
 import { I18nInternalNS } from '../i18n/namespace-internal';
->>>>>>> f2b19cc7
 
 /**
  * @todo the first Tab on the Block — focus Plus Button, the second — focus Block Tunes Toggler, the third — focus next Block
@@ -136,21 +132,7 @@
       searchable: true,
       filterLabel: this.i18nLabels.filter,
       nothingFoundLabel: this.i18nLabels.nothingFound,
-<<<<<<< HEAD
       items: this.toolboxItemsToBeDisplayed,
-=======
-      items: this.toolsToBeDisplayed.map(tool => {
-        return {
-          icon: tool.toolbox.icon,
-          label: I18n.t(I18nInternalNS.toolNames, tool.toolbox.title || _.capitalize(tool.name)),
-          name: tool.name,
-          onClick: (item): void => {
-            this.toolButtonActivated(tool.name);
-          },
-          secondaryLabel: tool.shortcut ? _.beautifyShortcut(tool.shortcut) : '',
-        };
-      }),
->>>>>>> f2b19cc7
     });
 
     this.popover.on(PopoverEvent.OverlayClicked, this.onOverlayClicked);
@@ -302,7 +284,7 @@
     const toPopoverItem = (config: ToolboxConfig, tool: BlockTool): PopoverItem => {
       return {
         icon: config.icon,
-        label: config.title,
+        label: I18n.t(I18nInternalNS.toolNames, config.title || _.capitalize(tool.name)),
         name: tool.name,
         onClick: (e): void => {
           this.toolButtonActivated(tool.name, config);
