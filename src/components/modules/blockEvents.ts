/**
 * Contains keyboard and mouse events binded on each Block by Block Manager
 */
import Module from '../__module';
import _ from '../utils';
import SelectionUtils from '../selection';
import Flipper from '../flipper';

export default class BlockEvents extends Module {

  /**
   * All keydowns on Block
   * @param {KeyboardEvent} event - keydown
   */
  public keydown(event: KeyboardEvent): void {
    /**
     * Run common method for all keydown events
     */
    this.beforeKeydownProcessing(event);

    /**
     * Fire keydown processor by event.keyCode
     */
    switch (event.keyCode) {
      case _.keyCodes.BACKSPACE:
        this.backspace(event);
        break;

      case _.keyCodes.ENTER:
        this.enter(event);
        break;

      case _.keyCodes.DOWN:
      case _.keyCodes.RIGHT:
        this.arrowRightAndDown(event);
        break;

      case _.keyCodes.UP:
      case _.keyCodes.LEFT:
        this.arrowLeftAndUp(event);
        break;

      case _.keyCodes.TAB:
        this.tabPressed(event);
        break;

      case _.keyCodes.ESC:
        this.escapePressed(event);
        break;
      default:
        this.defaultHandler();
        break;
    }
  }

  /**
   * Fires on keydown before event processing
   * @param {KeyboardEvent} event - keydown
   */
  public beforeKeydownProcessing(event: KeyboardEvent): void {
    /**
     * Do not close Toolbox on Tabs or on Enter with opened Toolbox
     */
    if (!this.needToolbarClosing(event)) {
      return;
    }

    /**
     * When user type something:
     *  - close Toolbar
     *  - close Conversion Toolbar
     *  - clear block highlighting
     */
    if (_.isPrintableKey(event.keyCode)) {
      this.Editor.Toolbar.close();
      this.Editor.ConversionToolbar.close();

      /**
       * Allow to use shortcuts with selected blocks
       * @type {boolean}
       */
      const isShortcut = event.ctrlKey || event.metaKey || event.altKey || event.shiftKey;

      if (!isShortcut) {
        this.Editor.BlockManager.clearFocused();
        this.Editor.BlockSelection.clearSelection(event);
      }
    }
  }

  /**
   * Key up on Block:
   * - shows Inline Toolbar if something selected
   * - shows conversion toolbar with 85% of block selection
   */
  public keyup(event): void {

    /**
     * If shift key was pressed some special shortcut is used (eg. cross block selection via shift + arrows)
     */
    if (event.shiftKey) {
      return;
    }

    const { InlineToolbar, ConversionToolbar, UI, BlockManager, BlockSettings } = this.Editor;
    const block = BlockManager.getBlock(event.target);

    /**
     * Conversion Toolbar will be opened when user selects 85% of plugins content
     * that why we must with the length of pluginsContent
     */
    if (SelectionUtils.almostAllSelected(block.pluginsContent.textContent)) {
      InlineToolbar.close();
      BlockSettings.close();
      ConversionToolbar.tryToShow(block);
    } else {
      ConversionToolbar.close();
      InlineToolbar.tryToShow(true);
    }

    /**
     * Check if editor is empty on each keyup and add special css class to wrapper
     */
    UI.checkEmptiness();
  }

  /**
   * Mouse up on Block:
   * - shows Inline Toolbar if something selected
   */
  public mouseUp(event): void {
    const { InlineToolbar, ConversionToolbar, BlockManager, BlockSelection } = this.Editor;
    const block = BlockManager.getBlock(event.target);

    /**
     * Timeout uses to wait if selection will cleared after mouse up (regular click on block)
     */
    _.delay(() => {
      /**
       * 1) selected 85% of block - open Conversion Toolbar
       * 2) select something inside block - open Inline Toolbar
       * 3) nothing selected - close Toolbars
       */
      if (SelectionUtils.almostAllSelected(block.pluginsContent.textContent)) {
        InlineToolbar.close();
        ConversionToolbar.tryToShow(block);
      } else if (!SelectionUtils.isCollapsed) {
        InlineToolbar.tryToShow();
        ConversionToolbar.close();
      } else {
        InlineToolbar.close();

        /**
         * Don't close Conversion toolbar when Rectangle Selection ended with one block selected
         * @see RectangleSelection#endSelection
         */
        if (BlockSelection.selectedBlocks.length !== 1) {
          ConversionToolbar.close();
        }
      }
    }, 30)();
  }

  /**
   * Set up mouse selection handlers
   *
   * @param {MouseEvent} event
   */
  public mouseDown(event: MouseEvent): void {
<<<<<<< HEAD
    this.Editor.BlockSelection.clearSelection(event);

=======
    /**
     * Each mouse down on Block must disable selectAll state
     */
    if (!SelectionUtils.isCollapsed) {
      this.Editor.BlockSelection.clearSelection(event);
    }
>>>>>>> 72ee05a7
    this.Editor.CrossBlockSelection.watchSelection(event);
  }

  /**
   * Open Toolbox to leaf Tools
   * @param {KeyboardEvent} event
   */
  public tabPressed(event): void {
    /**
     * Clear blocks selection by tab
     */
    this.Editor.BlockSelection.clearSelection(event);

    const { BlockManager, Tools, InlineToolbar, ConversionToolbar } = this.Editor;
    const currentBlock = BlockManager.currentBlock;

    if (!currentBlock) {
      return;
    }

    const canOpenToolbox = Tools.isInitial(currentBlock.tool) && currentBlock.isEmpty;
    const conversionToolbarOpened = !currentBlock.isEmpty && ConversionToolbar.opened;
    const inlineToolbarOpened = !currentBlock.isEmpty && !SelectionUtils.isCollapsed && InlineToolbar.opened;

    /**
     * For empty Blocks we show Plus button via Toolbox only for initial Blocks
     */
    if (canOpenToolbox) {
      this.activateToolbox();
    } else if (!conversionToolbarOpened && !inlineToolbarOpened) {
      this.activateBlockSettings();
    }
  }

  /**
   * Escape pressed
   * If some of Toolbar components are opened, then close it otherwise close Toolbar
   *
   * @param {Event} event
   */
  public escapePressed(event): void {
    /**
     * Clear blocks selection by ESC
     */
    this.Editor.BlockSelection.clearSelection(event);

    if (this.Editor.Toolbox.opened) {
      this.Editor.Toolbox.close();
    } else if (this.Editor.BlockSettings.opened) {
      this.Editor.BlockSettings.close();
    } else if (this.Editor.InlineToolbar.opened) {
      this.Editor.InlineToolbar.close();
    } else if (this.Editor.ConversionToolbar.opened) {
      this.Editor.ConversionToolbar.close();
    } else {
      this.Editor.Toolbar.close();
    }
  }

  /**
   * Add drop target styles
   *
   * @param {DragEvent} e
   */
  public dragOver(e: DragEvent) {
    const block = this.Editor.BlockManager.getBlockByChildNode(e.target as Node);

    block.dropTarget = true;
  }

  /**
   * Remove drop target style
   *
   * @param {DragEvent} e
   */
  public dragLeave(e: DragEvent) {
    const block = this.Editor.BlockManager.getBlockByChildNode(e.target as Node);

    block.dropTarget = false;
  }

  /**
   * Copying selected blocks
   * Before putting to the clipboard we sanitize all blocks and then copy to the clipboard
   *
   * @param event
   */
  public handleCommandC(event): void {
    const { BlockSelection } = this.Editor;

    if (!BlockSelection.anyBlockSelected) {
      return;
    }

    /**
     * Prevent default copy
     * Remove "decline sound" on macOS
     */
    event.preventDefault();

    // Copy Selected Blocks
    BlockSelection.copySelectedBlocks();
  }

  /**
   * Copy and Delete selected Blocks
   * @param event
   */
  public handleCommandX(event): void {
    const { BlockSelection, BlockManager, Caret } = this.Editor;

    if (!BlockSelection.anyBlockSelected) {
      return;
    }

    /**
     * Copy Blocks before removing
     *
     * Prevent default copy
     * Remove "decline sound" on macOS
     */
    event.preventDefault();

    BlockSelection.copySelectedBlocks();

    const selectionPositionIndex = BlockManager.removeSelectedBlocks();
    Caret.setToBlock(BlockManager.insertInitialBlockAtIndex(selectionPositionIndex, true), Caret.positions.START);

    /** Clear selection */
    BlockSelection.clearSelection(event);
  }

  /**
   * ENTER pressed on block
   * @param {KeyboardEvent} event - keydown
   */
  private enter(event: KeyboardEvent): void {
    const { BlockManager, Tools, UI } = this.Editor;
    const currentBlock = BlockManager.currentBlock;
    const tool = Tools.available[currentBlock.name];

    /**
     * Don't handle Enter keydowns when Tool sets enableLineBreaks to true.
     * Uses for Tools like <code> where line breaks should be handled by default behaviour.
     */
    if (tool && tool[Tools.INTERNAL_SETTINGS.IS_ENABLED_LINE_BREAKS]) {
      return;
    }

    /**
     * Opened Toolbars uses Flipper with own Enter handling
     */
    if (UI.someToolbarOpened) {
      return;
    }

    /**
     * Allow to create linebreaks by Shift+Enter
     */
    if (event.shiftKey) {
      return;
    }

    let newCurrent = this.Editor.BlockManager.currentBlock;

    /**
     * If enter has been pressed at the start of the text, just insert paragraph Block above
     */
    if (this.Editor.Caret.isAtStart && !this.Editor.BlockManager.currentBlock.hasMedia) {
      this.Editor.BlockManager.insertInitialBlockAtIndex(this.Editor.BlockManager.currentBlockIndex);
    } else {
      /**
       * Split the Current Block into two blocks
       * Renew local current node after split
       */
      newCurrent = this.Editor.BlockManager.split();
    }

    this.Editor.Caret.setToBlock(newCurrent);

    /**
     * If new Block is empty
     */
    if (this.Editor.Tools.isInitial(newCurrent.tool) && newCurrent.isEmpty) {
      /**
       * Show Toolbar
       */
      this.Editor.Toolbar.open(false);

      /**
       * Show Plus Button
       */
      this.Editor.Toolbar.plusButton.show();
    }

    event.preventDefault();
  }

  /**
   * Handle backspace keydown on Block
   * @param {KeyboardEvent} event - keydown
   */
  private backspace(event: KeyboardEvent): void {
    const { BlockManager, BlockSelection, Caret } = this.Editor;
    const currentBlock = BlockManager.currentBlock;
    const tool = this.Editor.Tools.available[currentBlock.name];

    /**
     * Check if Block should be removed by current Backspace keydown
     */
    if (currentBlock.selected || currentBlock.isEmpty && currentBlock.currentInput === currentBlock.firstInput) {
      event.preventDefault();

      const index = BlockManager.currentBlockIndex;

      if (BlockManager.previousBlock && BlockManager.previousBlock.inputs.length === 0) {
        /** If previous block doesn't contain inputs, remove it */
        BlockManager.removeBlock(index - 1);
      } else {
        /** If block is empty, just remove it */
        BlockManager.removeBlock();
      }

      Caret.setToBlock(
        BlockManager.currentBlock,
        index ? Caret.positions.END : Caret.positions.START,
      );

      /** Close Toolbar */
      this.Editor.Toolbar.close();

      /** Clear selection */
      BlockSelection.clearSelection(event);
      return;
    }

    /**
     * Don't handle Backspaces when Tool sets enableLineBreaks to true.
     * Uses for Tools like <code> where line breaks should be handled by default behaviour.
     *
     * But if caret is at start of the block, we allow to remove it by backspaces
     */
    if (tool && tool[this.Editor.Tools.INTERNAL_SETTINGS.IS_ENABLED_LINE_BREAKS] && !Caret.isAtStart) {
      return;
    }

    const isFirstBlock = BlockManager.currentBlockIndex === 0;
    const canMergeBlocks = Caret.isAtStart && currentBlock.currentInput === currentBlock.firstInput && !isFirstBlock;

    if (canMergeBlocks) {
      /**
       * preventing browser default behaviour
       */
      event.preventDefault();

      /**
       * Merge Blocks
       */
      this.mergeBlocks();
    }
  }

  /**
   * Merge current and previous Blocks if they have the same type
   */
  private mergeBlocks() {
    const { BlockManager, Caret, Toolbar } = this.Editor;
    const targetBlock = BlockManager.previousBlock;
    const blockToMerge = BlockManager.currentBlock;

    /**
     * Blocks that can be merged:
     * 1) with the same Name
     * 2) Tool has 'merge' method
     *
     * other case will handle as usual ARROW LEFT behaviour
     */
    if (blockToMerge.name !== targetBlock.name || !targetBlock.mergeable) {
      /** If target Block doesn't contain inputs or empty, remove it */
      if (targetBlock.inputs.length === 0 || targetBlock.isEmpty) {
        BlockManager.removeBlock(BlockManager.currentBlockIndex - 1);

        Caret.setToBlock(BlockManager.currentBlock);
        Toolbar.close();
        return;
      }

      if (Caret.navigatePrevious()) {
        Toolbar.close();
      }

      return;
    }

    Caret.createShadow(targetBlock.pluginsContent);
    BlockManager.mergeBlocks(targetBlock, blockToMerge)
      .then( () => {
        /** Restore caret position after merge */
        Caret.restoreCaret(targetBlock.pluginsContent as HTMLElement);
        targetBlock.pluginsContent.normalize();
        Toolbar.close();
      });
  }

  /**
   * Handle right and down keyboard keys
   */
  private arrowRightAndDown(event: KeyboardEvent): void {
    /**
     * Arrows might be handled on toolbars by flipper
     * Check for Flipper.usedKeys to allow navigate by DOWN and disallow by RIGHT
     */
    if (this.Editor.UI.someToolbarOpened && Flipper.usedKeys.includes(event.keyCode)) {
      return;
    }

    /**
     * Close Toolbar and highlighting when user moves cursor
     */
    this.Editor.BlockManager.clearFocused();
    this.Editor.Toolbar.close();

    const shouldEnableCBS = this.Editor.Caret.isAtEnd || this.Editor.BlockSelection.anyBlockSelected;

    if (event.shiftKey && event.keyCode === _.keyCodes.DOWN && shouldEnableCBS) {
      this.Editor.CrossBlockSelection.toggleBlockSelectedState();
      return;
    }

    if (this.Editor.Caret.navigateNext()) {
      /**
       * Default behaviour moves cursor by 1 character, we need to prevent it
       */
      event.preventDefault();
    } else {
      /**
       * After caret is set, update Block input index
       */
      _.delay(() => {
        /** Check currentBlock for case when user moves selection out of Editor */
        if (this.Editor.BlockManager.currentBlock) {
          this.Editor.BlockManager.currentBlock.updateCurrentInput();
        }
      }, 20)();
    }

    /**
     * Clear blocks selection by arrows
     */
    this.Editor.BlockSelection.clearSelection(event);
  }

  /**
   * Handle left and up keyboard keys
   */
  private arrowLeftAndUp(event: KeyboardEvent): void {
    /**
     * Arrows might be handled on toolbars by flipper
     * Check for Flipper.usedKeys to allow navigate by UP and disallow by LEFT
     */
    if (this.Editor.UI.someToolbarOpened && Flipper.usedKeys.includes(event.keyCode)) {
      return;
    }

    /**
     * Close Toolbar and highlighting when user moves cursor
     */
    this.Editor.BlockManager.clearFocused();
    this.Editor.Toolbar.close();

    const shouldEnableCBS = this.Editor.Caret.isAtStart || this.Editor.BlockSelection.anyBlockSelected;

    if (event.shiftKey && event.keyCode === _.keyCodes.UP && shouldEnableCBS) {
      this.Editor.CrossBlockSelection.toggleBlockSelectedState(false);
      return;
    }

    if (this.Editor.Caret.navigatePrevious()) {
      /**
       * Default behaviour moves cursor by 1 character, we need to prevent it
       */
      event.preventDefault();
    } else {
      /**
       * After caret is set, update Block input index
       */
      _.delay(() => {
        /** Check currentBlock for case when user ends selection out of Editor and then press arrow-key */
        if (this.Editor.BlockManager.currentBlock) {
          this.Editor.BlockManager.currentBlock.updateCurrentInput();
        }
      }, 20)();
    }

    /**
     * Clear blocks selection by arrows
     */
    this.Editor.BlockSelection.clearSelection(event);
  }

  /**
   * Default keydown handler
   */
  private defaultHandler(): void {}

  /**
   * Cases when we need to close Toolbar
   */
  private needToolbarClosing(event) {
    const toolboxItemSelected = (event.keyCode === _.keyCodes.ENTER && this.Editor.Toolbox.opened),
      blockSettingsItemSelected = (event.keyCode === _.keyCodes.ENTER && this.Editor.BlockSettings.opened),
      inlineToolbarItemSelected = (event.keyCode === _.keyCodes.ENTER && this.Editor.InlineToolbar.opened),
      conversionToolbarItemSelected = (event.keyCode === _.keyCodes.ENTER && this.Editor.ConversionToolbar.opened),
      flippingToolbarItems = event.keyCode === _.keyCodes.TAB;

    /**
     * Do not close Toolbar in cases:
     * 1. ShiftKey pressed (or combination with shiftKey)
     * 2. When Toolbar is opened and Tab leafs its Tools
     * 3. When Toolbar's component is opened and some its item selected
     */
    return !(event.shiftKey
      || flippingToolbarItems
      || toolboxItemSelected
      || blockSettingsItemSelected
      || inlineToolbarItemSelected
      || conversionToolbarItemSelected
    );
  }

  /**
   * If Toolbox is not open, then just open it and show plus button
   */
  private activateToolbox(): void {
    if (!this.Editor.Toolbar.opened) {
      this.Editor.Toolbar.open(false , false);
      this.Editor.Toolbar.plusButton.show();
    }

    this.Editor.Toolbox.open();
  }

  /**
   * Open Toolbar and show BlockSettings before flipping Tools
   */
  private activateBlockSettings(): void {
    if (!this.Editor.Toolbar.opened) {
      this.Editor.BlockManager.currentBlock.focused = true;
      this.Editor.Toolbar.open(true, false);
      this.Editor.Toolbar.plusButton.hide();
    }

    /**
     * If BlockSettings is not open, then open BlockSettings
     * Next Tab press will leaf Settings Buttons
     */
    if (!this.Editor.BlockSettings.opened) {
      this.Editor.BlockSettings.open();
    }
  }
}<|MERGE_RESOLUTION|>--- conflicted
+++ resolved
@@ -167,17 +167,13 @@
    * @param {MouseEvent} event
    */
   public mouseDown(event: MouseEvent): void {
-<<<<<<< HEAD
-    this.Editor.BlockSelection.clearSelection(event);
-
-=======
     /**
      * Each mouse down on Block must disable selectAll state
      */
     if (!SelectionUtils.isCollapsed) {
       this.Editor.BlockSelection.clearSelection(event);
     }
->>>>>>> 72ee05a7
+
     this.Editor.CrossBlockSelection.watchSelection(event);
   }
 
