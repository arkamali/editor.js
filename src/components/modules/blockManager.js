--- conflicted
+++ resolved
@@ -103,8 +103,6 @@
     }
 
     /**
-<<<<<<< HEAD
-=======
      * Bind Events
      * @param {Object} block
      */
@@ -143,7 +141,6 @@
     }
 
     /**
->>>>>>> bbc1d0df
      * Set's caret to the next Block
      * Before moving caret, we should check if caret position is at the end of Plugins node
      * Using {@link Dom#getDeepestNode} to get a last node and match with current selection
@@ -244,7 +241,7 @@
 
     }
 
-    @todo
+    // @todo
     /* split() {
 
         let extractedFragment = this.Editor.Caret.extractFromCaretPosition(),
