import Module from '../../__module';
import $ from '../../dom';
import * as _ from '../../utils';
import I18n from '../../i18n';
import { I18nInternalNS } from '../../i18n/namespace-internal';
import Tooltip from '../../utils/tooltip';
import { ModuleConfig } from '../../../types-internal/module-config';
import { BlockAPI } from '../../../../types';
import Block from '../../block';
import Toolbox, { ToolboxEvent } from '../../ui/toolbox';
import { IconMenu, IconPlus } from '@codexteam/icons';

/**
 * @todo Tab on non-empty block should open Block Settings of the hoveredBlock (not where caret is set)
 *          - make Block Settings a standalone module
 * @todo - Keyboard-only mode bug:
 *         press Tab, flip to the Checkbox. press Enter (block will be added), Press Tab
 *         (Block Tunes will be opened with Move up focused), press Enter, press Tab ———— both Block Tunes and Toolbox will be opened
 * @todo TEST CASE - show toggler after opening and closing the Inline Toolbar
 * @todo TEST CASE - Click outside Editor holder should close Toolbar and Clear Focused blocks
 * @todo TEST CASE - Click inside Editor holder should close Toolbar and Clear Focused blocks
 * @todo TEST CASE - Click inside Redactor zone when Block Settings are opened:
 *                  - should close Block Settings
 *                  - should not close Toolbar
 *                  - should move Toolbar to the clicked Block
 * @todo TEST CASE - Toolbar should be closed on the Cross Block Selection
 * @todo TEST CASE - Toolbar should be closed on the Rectangle Selection
 * @todo TEST CASE - If Block Settings or Toolbox are opened, the Toolbar should not be moved by Bocks hovering
 */

/**
 * HTML Elements used for Toolbar UI
 */
interface ToolbarNodes {
  wrapper: HTMLElement;
  content: HTMLElement;
  actions: HTMLElement;

  plusButton: HTMLElement;
  settingsToggler: HTMLElement;
}
/**
 *
 * «Toolbar» is the node that moves up/down over current block
 *
 *  ______________________________________ Toolbar ____________________________________________
 * |                                                                                           |
 * |  ..................... Content .........................................................  |
 * |  .                                                   ........ Block Actions ...........   |
 * |  .                                                   .        [Open Settings]         .   |
 * |  .  [Plus Button]  [Toolbox: {Tool1}, {Tool2}]       .                                .   |
 * |  .                                                   .        [Settings Panel]        .   |
 * |  .                                                   ..................................   |
 * |  .......................................................................................  |
 * |                                                                                           |
 * |___________________________________________________________________________________________|
 *
 *
 * Toolbox — its an Element contains tools buttons. Can be shown by Plus Button.
 *
 *  _______________ Toolbox _______________
 * |                                       |
 * | [Header] [Image] [List] [Quote] ...   |
 * |_______________________________________|
 *
 *
 * Settings Panel — is an Element with block settings:
 *
 *   ____ Settings Panel ____
 *  | ...................... |
 *  | .   Tool Settings    . |
 *  | ...................... |
 *  | .  Default Settings  . |
 *  | ...................... |
 *  |________________________|
 *
 *
 * @class
 * @classdesc Toolbar module
 * @typedef {Toolbar} Toolbar
 * @property {object} nodes - Toolbar nodes
 * @property {Element} nodes.wrapper        - Toolbar main element
 * @property {Element} nodes.content        - Zone with Plus button and toolbox.
 * @property {Element} nodes.actions        - Zone with Block Settings and Remove Button
 * @property {Element} nodes.blockActionsButtons   - Zone with Block Buttons: [Settings]
 * @property {Element} nodes.plusButton     - Button that opens or closes Toolbox
 * @property {Element} nodes.toolbox        - Container for tools
 * @property {Element} nodes.settingsToggler - open/close Settings Panel button
 * @property {Element} nodes.settings          - Settings Panel
 * @property {Element} nodes.pluginSettings    - Plugin Settings section of Settings Panel
 * @property {Element} nodes.defaultSettings   - Default Settings section of Settings Panel
 */
export default class Toolbar extends Module<ToolbarNodes> {
  /**
   * Tooltip utility Instance
   */
  private tooltip: Tooltip;

  /**
   * Block near which we display the Toolbox
   */
  private hoveredBlock: Block;

  /**
   * Toolbox class instance
   */
  private toolboxInstance: Toolbox;

  /**
   * @class
   * @param moduleConfiguration - Module Configuration
   * @param moduleConfiguration.config - Editor's config
   * @param moduleConfiguration.eventsDispatcher - Editor's event dispatcher
   */
  constructor({ config, eventsDispatcher }: ModuleConfig) {
    super({
      config,
      eventsDispatcher,
    });
    this.tooltip = new Tooltip();
  }

  /**
   * CSS styles
   *
   * @returns {object}
   */
  public get CSS(): { [name: string]: string } {
    return {
      toolbar: 'ce-toolbar',
      content: 'ce-toolbar__content',
      actions: 'ce-toolbar__actions',
      actionsOpened: 'ce-toolbar__actions--opened',

      toolbarOpened: 'ce-toolbar--opened',
      openedToolboxHolderModifier: 'codex-editor--toolbox-opened',

      plusButton: 'ce-toolbar__plus',
      plusButtonShortcut: 'ce-toolbar__plus-shortcut',
      settingsToggler: 'ce-toolbar__settings-btn',
      settingsTogglerHidden: 'ce-toolbar__settings-btn--hidden',
    };
  }

  /**
   * Returns the Toolbar opening state
   *
   * @returns {boolean}
   */
  public get opened(): boolean {
    return this.nodes.wrapper.classList.contains(this.CSS.toolbarOpened);
  }

  /**
   * Public interface for accessing the Toolbox
   */
  public get toolbox(): {
    opened: boolean;
    close: () => void;
    open: () => void;
    toggle: () => void;
    hasFocus: () => boolean;
    } {
    return {
      opened: this.toolboxInstance.opened,
      close: (): void => {
        this.toolboxInstance.close();
      },
      open: (): void => {
        /**
         * Set current block to cover the case when the Toolbar showed near hovered Block but caret is set to another Block.
         */
        this.Editor.BlockManager.currentBlock = this.hoveredBlock;

        this.toolboxInstance.open();
      },
      toggle: (): void => this.toolboxInstance.toggle(),
      hasFocus: (): boolean => this.toolboxInstance.hasFocus(),
    };
  }

  /**
   * Block actions appearance manipulations
   */
  private get blockActions(): { hide: () => void; show: () => void } {
    return {
      hide: (): void => {
        this.nodes.actions.classList.remove(this.CSS.actionsOpened);
      },
      show: (): void => {
        this.nodes.actions.classList.add(this.CSS.actionsOpened);
      },
    };
  }

  /**
   * Methods for working with Block Tunes toggler
   */
  private get blockTunesToggler(): { hide: () => void; show: () => void } {
    return {
      hide: (): void => this.nodes.settingsToggler.classList.add(this.CSS.settingsTogglerHidden),
      show: (): void => this.nodes.settingsToggler.classList.remove(this.CSS.settingsTogglerHidden),
    };
  }

  /**
   * Toggles read-only mode
   *
   * @param {boolean} readOnlyEnabled - read-only mode
   */
  public toggleReadOnly(readOnlyEnabled: boolean): void {
    if (!readOnlyEnabled) {
      this.drawUI();
      this.enableModuleBindings();
    } else {
      this.destroy();
      this.Editor.BlockSettings.destroy();
      this.disableModuleBindings();
    }
  }

  /**
   * Move Toolbar to the passed (or current) Block
   *
   * @param block - block to move Toolbar near it
   */
  public moveAndOpen(block: Block = this.Editor.BlockManager.currentBlock): void {
    /**
     * Close Toolbox when we move toolbar
     */
    this.toolboxInstance.close();
    this.Editor.BlockSettings.close();

    /**
     * If no one Block selected as a Current
     */
    if (!block) {
      return;
    }

    this.hoveredBlock = block;

    const targetBlockHolder = block.holder;
    const { isMobile } = this.Editor.UI;
    const renderedContent = block.pluginsContent;
    const renderedContentStyle = window.getComputedStyle(renderedContent);
    const blockRenderedElementPaddingTop = parseInt(renderedContentStyle.paddingTop, 10);
    const blockHeight = targetBlockHolder.offsetHeight;

    let toolbarY;

    /**
     * On mobile — Toolbar at the bottom of Block
     * On Desktop — Toolbar should be moved to the first line of block text
     *              To do that, we compute the block offset and the padding-top of the plugin content
     */
    if (isMobile) {
      toolbarY = targetBlockHolder.offsetTop + blockHeight;
    } else {
      toolbarY = targetBlockHolder.offsetTop + blockRenderedElementPaddingTop;
    }

    /**
     * Move Toolbar to the Top coordinate of Block
     */
    this.nodes.wrapper.style.top = `${Math.floor(toolbarY)}px`;

    /**
     * Do not show Block Tunes Toggler near single and empty block
     */
    if (this.Editor.BlockManager.blocks.length === 1 && block.isEmpty) {
      this.blockTunesToggler.hide();
    } else {
      this.blockTunesToggler.show();
    }

    this.open();
  }

  /**
   * Close the Toolbar
   */
  public close(): void {
    if (this.Editor.ReadOnly.isEnabled) {
      return;
    }

    this.nodes.wrapper.classList.remove(this.CSS.toolbarOpened);

    /** Close components */
    this.blockActions.hide();
    this.toolboxInstance.close();
    this.Editor.BlockSettings.close();
  }

  /**
   * Open Toolbar with Plus Button and Actions
   *
   * @param {boolean} withBlockActions - by default, Toolbar opens with Block Actions.
   *                                     This flag allows to open Toolbar without Actions.
   */
  private open(withBlockActions = true): void {
    _.delay(() => {
      this.nodes.wrapper.classList.add(this.CSS.toolbarOpened);

      if (withBlockActions) {
        this.blockActions.show();
      } else {
        this.blockActions.hide();
      }
    // eslint-disable-next-line @typescript-eslint/no-magic-numbers
    }, 50)();
  }

  /**
   * Draws Toolbar elements
   */
  private make(): void {
    this.nodes.wrapper = $.make('div', this.CSS.toolbar);

    /**
     * Make Content Zone and Actions Zone
     */
    ['content', 'actions'].forEach((el) => {
      this.nodes[el] = $.make('div', this.CSS[el]);
    });

    /**
     * Actions will be included to the toolbar content so we can align in to the right of the content
     */
    $.append(this.nodes.wrapper, this.nodes.content);
    $.append(this.nodes.content, this.nodes.actions);

    /**
     * Fill Content Zone:
     *  - Plus Button
     *  - Toolbox
     */
<<<<<<< HEAD
    this.nodes.plusButton = $.make('div', this.CSS.plusButton, {
      innerHTML: IconPlus,
    });
=======
    this.nodes.plusButton = $.make('div', this.CSS.plusButton);
    // eslint-disable-next-line @typescript-eslint/no-magic-numbers
    $.append(this.nodes.plusButton, $.svg('plus', 16, 16));
>>>>>>> f0f8f8fc
    $.append(this.nodes.actions, this.nodes.plusButton);

    this.readOnlyMutableListeners.on(this.nodes.plusButton, 'click', () => {
      this.tooltip.hide(true);
      this.plusButtonClicked();
    }, false);

    /**
     * Add events to show/hide tooltip for plus button
     */
    const tooltipContent = $.make('div');

    tooltipContent.appendChild(document.createTextNode(I18n.ui(I18nInternalNS.ui.toolbar.toolbox, 'Add')));
    tooltipContent.appendChild($.make('div', this.CSS.plusButtonShortcut, {
      textContent: '⇥ Tab',
    }));

    this.tooltip.onHover(this.nodes.plusButton, tooltipContent, {
      hidingDelay: 400,
    });

    /**
     * Fill Actions Zone:
     *  - Settings Toggler
     *  - Remove Block Button
     *  - Settings Panel
     */
<<<<<<< HEAD
    this.nodes.settingsToggler = $.make('span', this.CSS.settingsToggler, {
      innerHTML: IconMenu,
    });
=======
    this.nodes.settingsToggler = $.make('span', this.CSS.settingsToggler);
    // eslint-disable-next-line @typescript-eslint/no-magic-numbers
    const settingsIcon = $.svg('dots', 16, 16);
>>>>>>> f0f8f8fc

    $.append(this.nodes.actions, this.nodes.settingsToggler);

    this.tooltip.onHover(
      this.nodes.settingsToggler,
      I18n.ui(I18nInternalNS.ui.blockTunes.toggler, 'Click to tune'),
      {
        hidingDelay: 400,
      }
    );

    /**
     * Appending Toolbar components to itself
     */
    $.append(this.nodes.actions, this.makeToolbox());
    $.append(this.nodes.actions, this.Editor.BlockSettings.getElement());

    /**
     * Append toolbar to the Editor
     */
    $.append(this.Editor.UI.nodes.wrapper, this.nodes.wrapper);
  }

  /**
   * Creates the Toolbox instance and return it's rendered element
   */
  private makeToolbox(): Element {
    /**
     * Make the Toolbox
     */
    this.toolboxInstance = new Toolbox({
      api: this.Editor.API.methods,
      tools: this.Editor.Tools.blockTools,
      i18nLabels: {
        filter: I18n.ui(I18nInternalNS.ui.popover, 'Filter'),
        nothingFound: I18n.ui(I18nInternalNS.ui.popover, 'Nothing found'),
      },
    });

    this.toolboxInstance.on(ToolboxEvent.Opened, () => {
      this.Editor.UI.nodes.wrapper.classList.add(this.CSS.openedToolboxHolderModifier);
    });

    this.toolboxInstance.on(ToolboxEvent.Closed, () => {
      this.Editor.UI.nodes.wrapper.classList.remove(this.CSS.openedToolboxHolderModifier);
    });

    this.toolboxInstance.on(ToolboxEvent.BlockAdded, ({ block }: {block: BlockAPI }) => {
      const { BlockManager, Caret } = this.Editor;
      const newBlock = BlockManager.getBlockById(block.id);

      /**
       * If the new block doesn't contain inputs, insert the new paragraph below
       */
      if (newBlock.inputs.length === 0) {
        if (newBlock === BlockManager.lastBlock) {
          BlockManager.insertAtEnd();
          Caret.setToBlock(BlockManager.lastBlock);
        } else {
          Caret.setToBlock(BlockManager.nextBlock);
        }
      }
    });

    return this.toolboxInstance.make();
  }

  /**
   * Handler for Plus Button
   */
  private plusButtonClicked(): void {
    /**
     * We need to update Current Block because user can click on the Plus Button (thanks to appearing by hover) without any clicks on editor
     * In this case currentBlock will point last block
     */
    this.Editor.BlockManager.currentBlock = this.hoveredBlock;

    this.toolboxInstance.toggle();
  }

  /**
   * Enable bindings
   */
  private enableModuleBindings(): void {
    /**
     * Settings toggler
     *
     * mousedown is used because on click selection is lost in Safari and FF
     */
    this.readOnlyMutableListeners.on(this.nodes.settingsToggler, 'mousedown', (e) => {
      /**
       * Stop propagation to prevent block selection clearance
       *
       * @see UI.documentClicked
       */
      e.stopPropagation();

      this.settingsTogglerClicked();

      this.toolboxInstance.close();

      this.tooltip.hide(true);
    }, true);

    /**
     * Subscribe to the 'block-hovered' event if current view is not mobile
     *
     * @see https://github.com/codex-team/editor.js/issues/1972
     */
    if (!_.isMobileScreen()) {
      /**
       * Subscribe to the 'block-hovered' event
       */
      this.eventsDispatcher.on(this.Editor.UI.events.blockHovered, (data: {block: Block}) => {
        /**
         * Do not move toolbar if Block Settings or Toolbox opened
         */
        if (this.Editor.BlockSettings.opened || this.toolboxInstance.opened) {
          return;
        }

        this.moveAndOpen(data.block);
      });
    }
  }

  /**
   * Disable bindings
   */
  private disableModuleBindings(): void {
    this.readOnlyMutableListeners.clearAll();
  }

  /**
   * Clicks on the Block Settings toggler
   */
  private settingsTogglerClicked(): void {
    /**
     * We need to update Current Block because user can click on toggler (thanks to appearing by hover) without any clicks on editor
     * In this case currentBlock will point last block
     */
    this.Editor.BlockManager.currentBlock = this.hoveredBlock;

    if (this.Editor.BlockSettings.opened) {
      this.Editor.BlockSettings.close();
    } else {
      this.Editor.BlockSettings.open(this.hoveredBlock);
    }
  }

  /**
   * Draws Toolbar UI
   *
   * Toolbar contains BlockSettings and Toolbox.
   * That's why at first we draw its components and then Toolbar itself
   *
   * Steps:
   *  - Make Toolbar dependent components like BlockSettings, Toolbox and so on
   *  - Make itself and append dependent nodes to itself
   *
   */
  private drawUI(): void {
    /**
     * Make BlockSettings Panel
     */
    this.Editor.BlockSettings.make();

    /**
     * Make Toolbar
     */
    this.make();
  }

  /**
   * Removes all created and saved HTMLElements
   * It is used in Read-Only mode
   */
  private destroy(): void {
    this.removeAllNodes();
    if (this.toolboxInstance) {
      this.toolboxInstance.destroy();
    }
    this.tooltip.destroy();
  }
}<|MERGE_RESOLUTION|>--- conflicted
+++ resolved
@@ -336,15 +336,9 @@
      *  - Plus Button
      *  - Toolbox
      */
-<<<<<<< HEAD
     this.nodes.plusButton = $.make('div', this.CSS.plusButton, {
       innerHTML: IconPlus,
     });
-=======
-    this.nodes.plusButton = $.make('div', this.CSS.plusButton);
-    // eslint-disable-next-line @typescript-eslint/no-magic-numbers
-    $.append(this.nodes.plusButton, $.svg('plus', 16, 16));
->>>>>>> f0f8f8fc
     $.append(this.nodes.actions, this.nodes.plusButton);
 
     this.readOnlyMutableListeners.on(this.nodes.plusButton, 'click', () => {
@@ -372,15 +366,9 @@
      *  - Remove Block Button
      *  - Settings Panel
      */
-<<<<<<< HEAD
     this.nodes.settingsToggler = $.make('span', this.CSS.settingsToggler, {
       innerHTML: IconMenu,
     });
-=======
-    this.nodes.settingsToggler = $.make('span', this.CSS.settingsToggler);
-    // eslint-disable-next-line @typescript-eslint/no-magic-numbers
-    const settingsIcon = $.svg('dots', 16, 16);
->>>>>>> f0f8f8fc
 
     $.append(this.nodes.actions, this.nodes.settingsToggler);
 
