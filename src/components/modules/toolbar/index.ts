--- conflicted
+++ resolved
@@ -367,14 +367,10 @@
      *  - Remove Block Button
      *  - Settings Panel
      */
-<<<<<<< HEAD
-    this.nodes.settingsToggler = $.make('span', this.CSS.settingsToggler, { draggable: true });
-    const settingsIcon = $.svg('dots', 16, 16);
-=======
     this.nodes.settingsToggler = $.make('span', this.CSS.settingsToggler, {
       innerHTML: IconMenu,
-    });
->>>>>>> d6cad60a
+      draggable: true,
+    });
 
     $.append(this.nodes.actions, this.nodes.settingsToggler);
 
