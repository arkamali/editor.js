--- conflicted
+++ resolved
@@ -781,14 +781,6 @@
     (window.navigator.platform === 'MacIntel' && window.navigator.maxTouchPoints > 1));
 
 /**
-<<<<<<< HEAD
- * Returns production of multiplication of arguments
- *
- * @param numbers - numbers to multiply
- */
-export function multiply(...numbers: number[]) {
-  return numbers.reduce((prod, m) => prod * m, 1);
-=======
  * Compares two values with unknown type
  *
  * @param var1 - value to compare
@@ -804,5 +796,14 @@
   }
 
   return var1 === var2;
->>>>>>> cd06bfc9
+}
+
+
+/**
+ * Returns production of multiplication of arguments
+ *
+ * @param numbers - numbers to multiply
+ */
+export function multiply(...numbers: number[]) {
+  return numbers.reduce((prod, m) => prod * m, 1);
 }