/**
 * Class Util
 */

import { nanoid } from 'nanoid';
import Dom from './dom';

/**
 * Possible log levels
 */
export enum LogLevels {
  VERBOSE = 'VERBOSE',
  INFO = 'INFO',
  WARN = 'WARN',
  ERROR = 'ERROR',
}

/**
 * Allow to use global VERSION, that will be overwritten by Webpack
 */
declare const VERSION: string;

/**
 * @typedef {object} ChainData
 * @property {object} data - data that will be passed to the success or fallback
 * @property {Function} function - function's that must be called asynchronously
 *
 * @interface ChainData
 */
export interface ChainData {
  data?: object;
  // eslint-disable-next-line @typescript-eslint/no-explicit-any
  function: (...args: any[]) => any;
}

/**
 * Editor.js utils
 */

/**
 * Returns basic keycodes as constants
 *
 * @returns {{}}
 */
export const keyCodes = {
  BACKSPACE: 8,
  TAB: 9,
  ENTER: 13,
  SHIFT: 16,
  CTRL: 17,
  ALT: 18,
  ESC: 27,
  SPACE: 32,
  LEFT: 37,
  UP: 38,
  DOWN: 40,
  RIGHT: 39,
  DELETE: 46,
  META: 91,
};

/**
 * Return mouse buttons codes
 */
export const mouseButtons = {
  LEFT: 0,
  WHEEL: 1,
  RIGHT: 2,
  BACKWARD: 3,
  FORWARD: 4,
};

/**
 * Custom logger
 *
 * @param {boolean} labeled — if true, Editor.js label is shown
 * @param {string} msg  - message
 * @param {string} type - logging type 'log'|'warn'|'error'|'info'
 * @param {*} [args]      - argument to log with a message
 * @param {string} style  - additional styling to message
 */
function _log(
  labeled: boolean,
  msg: string,
  type = 'log',
  // eslint-disable-next-line @typescript-eslint/no-explicit-any
  args?: any,
  style = 'color: inherit'
): void {
  if (!('console' in window) || !window.console[type]) {
    return;
  }

  const isSimpleType = ['info', 'log', 'warn', 'error'].includes(type);
  const argsToPass = [];

  switch (_log.logLevel) {
    case LogLevels.ERROR:
      if (type !== 'error') {
        return;
      }
      break;

    case LogLevels.WARN:
      if (!['error', 'warn'].includes(type)) {
        return;
      }
      break;

    case LogLevels.INFO:
      if (!isSimpleType || labeled) {
        return;
      }
      break;
  }

  if (args) {
    argsToPass.push(args);
  }

  const editorLabelText = `Editor.js ${VERSION}`;
  const editorLabelStyle = `line-height: 1em;
            color: #006FEA;
            display: inline-block;
            font-size: 11px;
            line-height: 1em;
            background-color: #fff;
            padding: 4px 9px;
            border-radius: 30px;
            border: 1px solid rgba(56, 138, 229, 0.16);
            margin: 4px 5px 4px 0;`;

  if (labeled) {
    if (isSimpleType) {
      argsToPass.unshift(editorLabelStyle, style);
      msg = `%c${editorLabelText}%c ${msg}`;
    } else {
      msg = `( ${editorLabelText} )${msg}`;
    }
  }

  try {
    if (!isSimpleType) {
      console[type](msg);
    } else if (args) {
      console[type](`${msg} %o`, ...argsToPass);
    } else {
      console[type](msg, ...argsToPass);
    }
  } catch (ignored) {}
}

/**
 * Current log level
 */
_log.logLevel = LogLevels.VERBOSE;

/**
 * Set current log level
 *
 * @param {LogLevels} logLevel - log level to set
 */
export function setLogLevel(logLevel: LogLevels): void {
  _log.logLevel = logLevel;
}

/**
 * _log method proxy without Editor.js label
 */
export const log = _log.bind(window, false);

/**
 * _log method proxy with Editor.js label
 */
export const logLabeled = _log.bind(window, true);

/**
 * Return string representation of the object type
 *
 * @param {*} object - object to get type
 *
 * @returns {string}
 */
// eslint-disable-next-line @typescript-eslint/no-explicit-any
export function typeOf(object: any): string {
  return Object.prototype.toString.call(object).match(/\s([a-zA-Z]+)/)[1].toLowerCase();
}

/**
 * Check if passed variable is a function
 *
 * @param {*} fn - function to check
 *
 * @returns {boolean}
 */
// eslint-disable-next-line @typescript-eslint/no-explicit-any
export function isFunction(fn: any): fn is (...args: any[]) => any {
  return typeOf(fn) === 'function' || typeOf(fn) === 'asyncfunction';
}

/**
 * Checks if passed argument is an object
 *
 * @param {*} v - object to check
 *
 * @returns {boolean}
 */
// eslint-disable-next-line @typescript-eslint/no-explicit-any
export function isObject(v: any): v is object {
  return typeOf(v) === 'object';
}

/**
 * Checks if passed argument is a string
 *
 * @param {*} v - variable to check
 *
 * @returns {boolean}
 */
// eslint-disable-next-line @typescript-eslint/no-explicit-any
export function isString(v: any): v is string {
  return typeOf(v) === 'string';
}

/**
 * Checks if passed argument is boolean
 *
 * @param {*} v - variable to check
 *
 * @returns {boolean}
 */
// eslint-disable-next-line @typescript-eslint/no-explicit-any
export function isBoolean(v: any): v is boolean {
  return typeOf(v) === 'boolean';
}

/**
 * Checks if passed argument is number
 *
 * @param {*} v - variable to check
 *
 * @returns {boolean}
 */
// eslint-disable-next-line @typescript-eslint/no-explicit-any
export function isNumber(v: any): v is number {
  return typeOf(v) === 'number';
}

/**
 * Checks if passed argument is undefined
 *
 * @param {*} v - variable to check
 *
 * @returns {boolean}
 */
// eslint-disable-next-line @typescript-eslint/no-explicit-any
export function isUndefined(v: any): v is undefined {
  return typeOf(v) === 'undefined';
}

/**
 * Check if passed function is a class
 *
 * @param {Function} fn - function to check
 *
 * @returns {boolean}
 */
// eslint-disable-next-line @typescript-eslint/no-explicit-any
export function isClass(fn: any): boolean {
  return isFunction(fn) && /^\s*class\s+/.test(fn.toString());
}

/**
 * Checks if object is empty
 *
 * @param {object} object - object to check
 *
 * @returns {boolean}
 */
export function isEmpty(object: object): boolean {
  if (!object) {
    return true;
  }

  return Object.keys(object).length === 0 && object.constructor === Object;
}

/**
 * Check if passed object is a Promise
 *
 * @param  {*}  object - object to check
 * @returns {boolean}
 */
// eslint-disable-next-line @typescript-eslint/no-explicit-any
export function isPromise(object: any): object is Promise<any> {
  return Promise.resolve(object) === object;
}

/**
 * Returns true if passed key code is printable (a-Z, 0-9, etc) character.
 *
 * @param {number} keyCode - key code
 *
 * @returns {boolean}
 */
export function isPrintableKey(keyCode: number): boolean {
  return (keyCode > 47 && keyCode < 58) || // number keys
    keyCode === 32 || keyCode === 13 || // Spacebar & return key(s)
    keyCode === 229 || // processing key input for certain languages — Chinese, Japanese, etc.
    (keyCode > 64 && keyCode < 91) || // letter keys
    (keyCode > 95 && keyCode < 112) || // Numpad keys
    (keyCode > 185 && keyCode < 193) || // ;=,-./` (in order)
    (keyCode > 218 && keyCode < 223); // [\]' (in order)
}

/**
 * Fires a promise sequence asynchronously
 *
 * @param {ChainData[]} chains - list or ChainData's
 * @param {Function} success - success callback
 * @param {Function} fallback - callback that fires in case of errors
 *
 * @returns {Promise}
 */
export async function sequence(
  chains: ChainData[],
  // eslint-disable-next-line @typescript-eslint/no-empty-function
  success: (data: object) => void = (): void => {},
  // eslint-disable-next-line @typescript-eslint/no-empty-function
  fallback: (data: object) => void = (): void => {}
): Promise<void> {
  /**
   * Decorator
   *
   * @param {ChainData} chainData - Chain data
   *
   * @param {Function} successCallback - success callback
   * @param {Function} fallbackCallback - fail callback
   *
   * @returns {Promise}
   */
  async function waitNextBlock(
    chainData: ChainData,
    successCallback: (data: object) => void,
    fallbackCallback: (data: object) => void
  ): Promise<void> {
    try {
      await chainData.function(chainData.data);
      await successCallback(!isUndefined(chainData.data) ? chainData.data : {});
    } catch (e) {
      fallbackCallback(!isUndefined(chainData.data) ? chainData.data : {});
    }
  }

  /**
   * pluck each element from queue
   * First, send resolved Promise as previous value
   * Each plugins "prepare" method returns a Promise, that's why
   * reduce current element will not be able to continue while can't get
   * a resolved Promise
   */
  return chains.reduce(async (previousValue, currentValue) => {
    await previousValue;

    return waitNextBlock(currentValue, success, fallback);
  }, Promise.resolve());
}

/**
 * Make array from array-like collection
 *
 * @param {ArrayLike} collection - collection to convert to array
 *
 * @returns {Array}
 */
// eslint-disable-next-line @typescript-eslint/no-explicit-any
export function array(collection: ArrayLike<any>): any[] {
  return Array.prototype.slice.call(collection);
}

/**
 * Delays method execution
 *
 * @param {Function} method - method to execute
 * @param {number} timeout - timeout in ms
 */
// eslint-disable-next-line @typescript-eslint/no-explicit-any
export function delay(method: (...args: any[]) => any, timeout: number) {
  return function (): void {
    // eslint-disable-next-line @typescript-eslint/no-this-alias
    const context = this,
        // eslint-disable-next-line prefer-rest-params
        args = arguments;

    window.setTimeout(() => method.apply(context, args), timeout);
  };
}

/**
 * Get file extension
 *
 * @param {File} file - file
 *
 * @returns {string}
 */
export function getFileExtension(file: File): string {
  return file.name.split('.').pop();
}

/**
 * Check if string is MIME type
 *
 * @param {string} type - string to check
 *
 * @returns {boolean}
 */
export function isValidMimeType(type: string): boolean {
  return /^[-\w]+\/([-+\w]+|\*)$/.test(type);
}

/**
 * Debouncing method
 * Call method after passed time
 *
 * Note that this method returns Function and declared variable need to be called
 *
 * @param {Function} func - function that we're throttling
 * @param {number} wait - time in milliseconds
 * @param {boolean} immediate - call now
 * @returns {Function}
 */
export function debounce(func: (...args: unknown[]) => void, wait?: number, immediate?: boolean): () => void {
  let timeout;

  return (...args: unknown[]): void => {
    // eslint-disable-next-line @typescript-eslint/no-this-alias
    const context = this;

    // eslint-disable-next-line @typescript-eslint/explicit-function-return-type
    const later = () => {
      timeout = null;
      if (!immediate) {
        func.apply(context, args);
      }
    };

    const callNow = immediate && !timeout;

    window.clearTimeout(timeout);
    timeout = window.setTimeout(later, wait);
    if (callNow) {
      func.apply(context, args);
    }
  };
}

/**
 * Returns a function, that, when invoked, will only be triggered at most once during a given window of time.
 *
 * @param func - function to throttle
 * @param wait - function will be called only once for that period
 * @param options - Normally, the throttled function will run as much as it can
 *                  without ever going more than once per `wait` duration;
 *                  but if you'd like to disable the execution on the leading edge, pass
 *                  `{leading: false}`. To disable execution on the trailing edge, ditto.
 */
export function throttle(func, wait, options: {leading?: boolean; trailing?: boolean} = undefined): () => void {
  let context, args, result;
  let timeout = null;
  let previous = 0;

  if (!options) {
    options = {};
  }

  const later = function (): void {
    previous = options.leading === false ? 0 : Date.now();
    timeout = null;
    result = func.apply(context, args);

    if (!timeout) {
      context = args = null;
    }
  };

  return function (): unknown {
    const now = Date.now();

    if (!previous && options.leading === false) {
      previous = now;
    }

    const remaining = wait - (now - previous);

    context = this;

    // eslint-disable-next-line prefer-rest-params
    args = arguments;

    if (remaining <= 0 || remaining > wait) {
      if (timeout) {
        clearTimeout(timeout);
        timeout = null;
      }
      previous = now;
      result = func.apply(context, args);

      if (!timeout) {
        context = args = null;
      }
    } else if (!timeout && options.trailing !== false) {
      timeout = setTimeout(later, remaining);
    }

    return result;
  };
}

/**
 * Copies passed text to the clipboard
 *
 * @param text - text to copy
 */
export function copyTextToClipboard(text): void {
  const el = Dom.make('div', 'codex-editor-clipboard', {
    innerHTML: text,
  });

  document.body.appendChild(el);

  const selection = window.getSelection();
  const range = document.createRange();

  range.selectNode(el);

  window.getSelection().removeAllRanges();
  selection.addRange(range);

  document.execCommand('copy');
  document.body.removeChild(el);
}

/**
 * Returns object with os name as key and boolean as value. Shows current user OS
 */
export function getUserOS(): {[key: string]: boolean} {
  const OS = {
    win: false,
    mac: false,
    x11: false,
    linux: false,
  };

  const userOS = Object.keys(OS).find((os: string) => navigator.appVersion.toLowerCase().indexOf(os) !== -1);

  if (userOS) {
    OS[userOS] = true;

    return OS;
  }

  return OS;
}

/**
 * Capitalizes first letter of the string
 *
 * @param {string} text - text to capitalize
 *
 * @returns {string}
 */
export function capitalize(text: string): string {
  return text[0].toUpperCase() + text.slice(1);
}

/**
 * Merge to objects recursively
 *
 * @param {object} target - merge target
 * @param {object[]} sources - merge sources
 * @returns {object}
 */
export function deepMerge<T extends object>(target, ...sources): T {
  if (!sources.length) {
    return target;
  }
  const source = sources.shift();

  if (isObject(target) && isObject(source)) {
    for (const key in source) {
      if (isObject(source[key])) {
        if (!target[key]) {
          Object.assign(target, { [key]: {} });
        }

        deepMerge(target[key], source[key]);
      } else {
        Object.assign(target, { [key]: source[key] });
      }
    }
  }

  return deepMerge(target, ...sources);
}

/**
 * Return true if current device supports touch events
 *
 * Note! This is a simple solution, it can give false-positive results.
 * To detect touch devices more carefully, use 'touchstart' event listener
 *
 * @see http://www.stucox.com/blog/you-cant-detect-a-touchscreen/
 *
 * @returns {boolean}
 */
export const isTouchSupported: boolean = 'ontouchstart' in document.documentElement;

/**
 * Make shortcut command more human-readable
 *
 * @param {string} shortcut — string like 'CMD+B'
 */
export function beautifyShortcut(shortcut: string): string {
  const OS = getUserOS();

  shortcut = shortcut
    .replace(/shift/gi, '⇧')
    .replace(/backspace/gi, '⌫')
    .replace(/enter/gi, '⏎')
    .replace(/up/gi, '↑')
    .replace(/left/gi, '→')
    .replace(/down/gi, '↓')
    .replace(/right/gi, '←')
    .replace(/escape/gi, '⎋')
    .replace(/insert/gi, 'Ins')
    .replace(/delete/gi, '␡')
    .replace(/\+/gi, ' + ');

  if (OS.mac) {
    shortcut = shortcut.replace(/ctrl|cmd/gi, '⌘').replace(/alt/gi, '⌥');
  } else {
    shortcut = shortcut.replace(/cmd/gi, 'Ctrl').replace(/windows/gi, 'WIN');
  }

  return shortcut;
}

/**
 * Returns valid URL. If it is going outside and valid, it returns itself
 * If url has `one slash`, then it concatenates with window location origin
 * or when url has `two lack` it appends only protocol
 *
 * @param {string} url - url to prettify
 */
export function getValidUrl(url: string): string {
  try {
    const urlObject = new URL(url);

    return urlObject.href;
  } catch (e) {
    // do nothing but handle below
  }

  if (url.substring(0, 2) === '//') {
    return window.location.protocol + url;
  } else {
    return window.location.origin + url;
  }
}

/**
 * Create a block id
 *
 * @returns {string}
 */
export function generateBlockId(): string {
  return nanoid(10);
}

/**
 * Opens new Tab with passed URL
 *
 * @param {string} url - URL address to redirect
 */
export function openTab(url: string): void {
  window.open(url, '_blank');
}

/**
 * Returns random generated identifier
 *
 * @param {string} prefix - identifier prefix
 *
 * @returns {string}
 */
export function generateId(prefix = ''): string {
  // tslint:disable-next-line:no-bitwise
  return `${prefix}${(Math.floor(Math.random() * 1e8)).toString(16)}`;
}

/**
 * Common method for printing a warning about the usage of deprecated property or method.
 *
 * @param condition - condition for deprecation.
 * @param oldProperty - deprecated property.
 * @param newProperty - the property that should be used instead.
 */
export function deprecationAssert(condition: boolean, oldProperty: string, newProperty: string): void {
  const message = `«${oldProperty}» is deprecated and will be removed in the next major release. Please use the «${newProperty}» instead.`;

  if (condition) {
    logLabeled(message, 'warn');
  }
}

/**
 * Decorator which provides ability to cache method or accessor result
 *
 * @param target - target instance or constructor function
 * @param propertyKey - method or accessor name
 * @param descriptor - property descriptor
 */
export function cacheable<Target, Value, Arguments extends unknown[] = unknown[]>(
  target: Target,
  propertyKey: string,
  descriptor: PropertyDescriptor
): PropertyDescriptor {
  const propertyToOverride = descriptor.value ? 'value' : 'get';
  const originalMethod = descriptor[propertyToOverride];
  const cacheKey = `#${propertyKey}Cache`;

  /**
   * Override get or value descriptor property to cache return value
   *
   * @param args - method args
   */
  descriptor[propertyToOverride] = function (...args: Arguments): Value {
    /**
     * If there is no cache, create it
     */
    if (this[cacheKey] === undefined) {
      this[cacheKey] = originalMethod.apply(this, ...args);
    }

    return this[cacheKey];
  };

  /**
   * If get accessor has been overridden, we need to override set accessor to clear cache
   *
   * @param value - value to set
   */
  if (propertyToOverride === 'get' && descriptor.set) {
    const originalSet = descriptor.set;

    descriptor.set = function (value: unknown): void {
      delete target[cacheKey];

      originalSet.apply(this, value);
    };
  }

  return descriptor;
<<<<<<< HEAD
}

/**
 * Deep copy function.
 *
 * @param target - Target value to be copied.
 */
export function deepCopy<T extends Record<keyof T, unknown>>(target: T): T {
  if (target === null) {
    return target;
  }

  if (typeof target === 'object' && target !== {}) {
    const cp = { ...target };

    Object.keys(cp).forEach(k => {
      cp[k] = deepCopy(cp[k]);
    });

    return cp;
  }

  return target;
=======
};

/**
 * True if screen has mobile size
 */
export function isMobileScreen(): boolean {
  return window.matchMedia('(max-width: 650px)').matches;
}

/**
 * True if current device runs iOS
 */
export const isIosDevice =
  typeof window !== 'undefined' &&
  window.navigator &&
  window.navigator.platform &&
  (/iP(ad|hone|od)/.test(window.navigator.platform) ||
    (window.navigator.platform === 'MacIntel' && window.navigator.maxTouchPoints > 1));

/**
 * Compares two values with unknown type
 *
 * @param var1 - value to compare
 * @param var2 - value to compare with
 * @returns {boolean} true if they are equal
 */
export function equals(var1: unknown, var2: unknown): boolean {
  const isVar1NonPrimitive = Array.isArray(var1) || isObject(var1);
  const isVar2NonPrimitive = Array.isArray(var2) || isObject(var2);

  if (isVar1NonPrimitive || isVar2NonPrimitive) {
    return JSON.stringify(var1) === JSON.stringify(var2);
  }

  return var1 === var2;
>>>>>>> 39c4114b
}<|MERGE_RESOLUTION|>--- conflicted
+++ resolved
@@ -761,8 +761,7 @@
   }
 
   return descriptor;
-<<<<<<< HEAD
-}
+};
 
 /**
  * Deep copy function.
@@ -785,7 +784,6 @@
   }
 
   return target;
-=======
 };
 
 /**
@@ -821,5 +819,4 @@
   }
 
   return var1 === var2;
->>>>>>> 39c4114b
 }