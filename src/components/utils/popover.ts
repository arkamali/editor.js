--- conflicted
+++ resolved
@@ -3,11 +3,7 @@
 import Flipper from '../flipper';
 import SearchInput from './search-input';
 import EventsDispatcher from './events';
-<<<<<<< HEAD
-import { isMobile, keyCodes, cacheable } from '../utils';
-=======
-import { isMobileScreen, keyCodes } from '../utils';
->>>>>>> adb8b775
+import { isMobileScreen, keyCodes, cacheable } from '../utils';
 
 /**
  * Describe parameters for rendering the single item of Popover
