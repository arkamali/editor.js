--- conflicted
+++ resolved
@@ -209,12 +209,9 @@
         let prepareDecorator = module => module.prepare();
 
         return Promise.resolve()
-<<<<<<< HEAD
-            .then(prepareDecorator(this.moduleInstances['ui']))
-            .then(prepareDecorator(this.moduleInstances['tools']))
-=======
             .then(prepareDecorator(this.moduleInstances.ui))
->>>>>>> e57592d9
+            .then(prepareDecorator(this.moduleInstances.tools))
+
             .catch(function (error) {
 
                 console.log('Error occured', error);
