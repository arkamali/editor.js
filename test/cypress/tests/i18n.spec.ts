import Header from '@editorjs/header';
import { ToolboxConfig } from '../../../types';

describe('Editor i18n', () => {
  context('Toolbox', () => {
    it('should translate tool title in a toolbox', function () {
      if (this && this.editorInstance) {
        this.editorInstance.destroy();
      }
      const toolNamesDictionary = {
        Heading: 'Заголовок',
      };

      cy.createEditor({
        tools: {
          header: Header,
        },
        i18n: {
          messages: {
            toolNames: toolNamesDictionary,
          },
        },
      }).as('editorInstance');

      cy.get('[data-cy=editorjs]')
        .get('div.ce-block')
        .click();

      cy.get('[data-cy=editorjs]')
        .get('div.ce-toolbar__plus')
        .click();

      cy.get('[data-cy=editorjs]')
        .get('div.ce-popover__item[data-item-name=header]')
        .should('contain.text', toolNamesDictionary.Heading);
    });

<<<<<<< HEAD
    it('should use capitalized tool name as translation key if toolbox title is missing', function () {
=======
    it('should translate titles of toolbox entries', () => {
      if (this && this.editorInstance) {
        this.editorInstance.destroy();
      }
      const toolNamesDictionary = {
        Title1: 'Название 1',
        Title2: 'Название 2',
      };

      /**
       * Tool with several toolbox entries configured
       */
      class TestTool {
        /**
         * Returns toolbox config as list of entries
         */
        public static get toolbox(): ToolboxConfig {
          return [
            {
              title: 'Title1',
              icon: 'Icon 1',
            },
            {
              title: 'Title2',
              icon: 'Icon 2',
            },
          ];
        }
      }

      cy.createEditor({
        tools: {
          testTool: TestTool,
        },
        i18n: {
          messages: {
            toolNames: toolNamesDictionary,
          },
        },
      }).as('editorInstance');

      cy.get('[data-cy=editorjs]')
        .get('div.ce-block')
        .click();

      cy.get('[data-cy=editorjs]')
        .get('div.ce-toolbar__plus')
        .click();

      cy.get('[data-cy=editorjs]')
        .get('div.ce-popover__item[data-item-name=testTool]')
        .first()
        .should('contain.text', toolNamesDictionary.Title1);

      cy.get('[data-cy=editorjs]')
        .get('div.ce-popover__item[data-item-name=testTool]')
        .last()
        .should('contain.text', toolNamesDictionary.Title2);
    });

    it('should use capitalized tool name as translation key if toolbox title is missing', () => {
>>>>>>> cd06bfc9
      if (this && this.editorInstance) {
        this.editorInstance.destroy();
      }

      /**
       * Tool class allowing to test case when capitalized tool name is used as translation key if toolbox title is missing
       */
      class TestTool {
        /**
         * Returns toolbox config without title
         */
        public static get toolbox(): ToolboxConfig {
          return {
            title: '',
            icon: '<svg width="17" height="15" viewBox="0 0 336 276" xmlns="http://www.w3.org/2000/svg"><path d="M291 150V79c0-19-15-34-34-34H79c-19 0-34 15-34 34v42l67-44 81 72 56-29 42 30zm0 52l-43-30-56 30-81-67-66 39v23c0 19 15 34 34 34h178c17 0 31-13 34-29zM79 0h178c44 0 79 35 79 79v118c0 44-35 79-79 79H79c-44 0-79-35-79-79V79C0 35 35 0 79 0z"/></svg>',
          };
        }
      }
      const toolNamesDictionary = {
        TestTool: 'ТестТул',
      };

      cy.createEditor({
        tools: {
          testTool: TestTool,
        },
        i18n: {
          messages: {
            toolNames: toolNamesDictionary,
          },
        },
      }).as('editorInstance');
      cy.get('[data-cy=editorjs]')
        .get('div.ce-block')
        .click();

      cy.get('[data-cy=editorjs]')
        .get('div.ce-toolbar__plus')
        .click();

      cy.get('[data-cy=editorjs]')
        .get('div.ce-popover__item[data-item-name=testTool]')
        .should('contain.text', toolNamesDictionary.TestTool);
    });
  });
});<|MERGE_RESOLUTION|>--- conflicted
+++ resolved
@@ -35,9 +35,6 @@
         .should('contain.text', toolNamesDictionary.Heading);
     });
 
-<<<<<<< HEAD
-    it('should use capitalized tool name as translation key if toolbox title is missing', function () {
-=======
     it('should translate titles of toolbox entries', () => {
       if (this && this.editorInstance) {
         this.editorInstance.destroy();
@@ -99,7 +96,6 @@
     });
 
     it('should use capitalized tool name as translation key if toolbox title is missing', () => {
->>>>>>> cd06bfc9
       if (this && this.editorInstance) {
         this.editorInstance.destroy();
       }
